from __future__ import print_function, unicode_literals, absolute_import, division
import numpy as np
import warnings

from skimage.measure import regionprops
from skimage.draw import polygon
from csbdeep.utils import _raise

from ..utils import path_absolute, _is_power_of_2, _normalize_grid
from ..matching import _check_label_array
from ..lib.stardist2d import c_star_dist



def _ocl_star_dist(a, n_rays=32):
    from gputools import OCLProgram, OCLArray, OCLImage
    (np.isscalar(n_rays) and 0 < int(n_rays)) or _raise(ValueError())
    n_rays = int(n_rays)
    src = OCLImage.from_array(a.astype(np.uint16,copy=False))
    dst = OCLArray.empty(a.shape+(n_rays,), dtype=np.float32)
    program = OCLProgram(path_absolute("kernels/stardist2d.cl"), build_options=['-D', 'N_RAYS=%d' % n_rays])
    program.run_kernel('star_dist', src.shape, None, dst.data, src)
    return dst.get()


def _cpp_star_dist(a, n_rays=32):
    (np.isscalar(n_rays) and 0 < int(n_rays)) or _raise(ValueError())
    return c_star_dist(a.astype(np.uint16,copy=False), int(n_rays))


def _py_star_dist(a, n_rays=32):
    (np.isscalar(n_rays) and 0 < int(n_rays)) or _raise(ValueError())
    n_rays = int(n_rays)
    a = a.astype(np.uint16,copy=False)
    dst = np.empty(a.shape+(n_rays,),np.float32)

    for i in range(a.shape[0]):
        for j in range(a.shape[1]):
            value = a[i,j]
            if value == 0:
                dst[i,j] = 0
            else:
                st_rays = np.float32((2*np.pi) / n_rays)
                for k in range(n_rays):
                    phi = np.float32(k*st_rays)
                    dy = np.cos(phi)
                    dx = np.sin(phi)
                    x, y = np.float32(0), np.float32(0)
                    while True:
                        x += dx
                        y += dy
                        ii = int(round(i+x))
                        jj = int(round(j+y))
                        if (ii < 0 or ii >= a.shape[0] or
                            jj < 0 or jj >= a.shape[1] or
                            value != a[ii,jj]):
                            # small correction as we overshoot the boundary
                            t_corr = 1-.5/max(np.abs(dx),np.abs(dy))
                            x -= t_corr*dx
                            y -= t_corr*dy
                            dist = np.sqrt(x**2+y**2)
                            dst[i,j,k] = dist
                            break
    return dst


def star_dist(a, n_rays=32, mode='cpp'):
    """'a' assumbed to be a label image with integer values that encode object ids. id 0 denotes background."""

    n_rays >= 3 or _raise(ValueError("need 'n_rays' >= 3"))

    if mode == 'python':
        return _py_star_dist(a, n_rays)
    elif mode == 'cpp':
        return _cpp_star_dist(a, n_rays)
    elif mode == 'opencl':
        return _ocl_star_dist(a, n_rays)
    else:
        _raise(ValueError("Unknown mode %s" % mode))

def _dist_to_coord_old(rhos, grid=(1,1)):
    """convert from polar to cartesian coordinates for a single image (3-D array) or multiple images (4-D array)"""

    grid = _normalize_grid(grid,2)
    is_single_image = rhos.ndim == 3
    if is_single_image:
        rhos = np.expand_dims(rhos,0)
    assert rhos.ndim == 4

    n_images,h,w,n_rays = rhos.shape
    coord = np.empty((n_images,h,w,2,n_rays),dtype=rhos.dtype)

    start = np.indices((h,w))
    for i in range(2):
        coord[...,i,:] = grid[i] * np.broadcast_to(start[i].reshape(1,h,w,1), (n_images,h,w,n_rays))

    phis = ray_angles(n_rays).reshape(1,1,1,n_rays)

    coord[...,0,:] += rhos * np.sin(phis) # row coordinate
    coord[...,1,:] += rhos * np.cos(phis) # col coordinate

    return coord[0] if is_single_image else coord


def _polygons_to_label_old(coord, prob, points, shape=None, thr=-np.inf):
    sh = coord.shape[:2] if shape is None else shape
    lbl = np.zeros(sh,np.int32)
    # sort points with increasing probability
    ind = np.argsort([ prob[p[0],p[1]] for p in points ])
    points = points[ind]

    i = 1
    for p in points:
        if prob[p[0],p[1]] < thr:
            continue
        rr,cc = polygon(coord[p[0],p[1],0], coord[p[0],p[1],1], sh)
        lbl[rr,cc] = i
        i += 1

    return lbl


def dist_to_coord(dist, points):
    """convert from polar to cartesian coordinates for a list of distances and center points 
    dist.shape   = (n_polys, n_rays)
    points.shape = (n_polys, 2)
    return coord.shape = (n_polys,2,n_rays)
    """
    dist = np.asarray(dist)
    points = np.asarray(points)
    assert dist.ndim==2 and points.ndim==2 and len(dist)==len(points) and points.shape[1]==2
    n_rays = dist.shape[1]
    phis = ray_angles(n_rays)
    coord = points[...,np.newaxis] + (dist[:,np.newaxis]*np.array([np.sin(phis),np.cos(phis)]))
    return coord
<<<<<<< HEAD


def polygons_to_label_coord(coord, shape, labels=None):
    """renders polygons to image of given shape
=======
        
    
def polygons_to_label_coord(coord, shape, labels =None):
    """renders polygons to image of given shape (old version)
>>>>>>> 6087acc1

    coord.shape   = (n_polys, n_rays)
    """
    coord = np.asarray(coord)
    if labels is None: labels = np.arange(len(coord))

    assert coord.ndim==3 and coord.shape[1]==2 and len(coord)==len(labels)

    lbl = np.zeros(shape,np.int32)
    
    for i,c in zip(labels,coord):
        rr,cc = polygon(*c, shape)
        lbl[rr,cc] = i

    return lbl


def polygons_to_label(dist, points, shape, prob=None, thr=-np.inf):
    """converts distances and center points to label image

    dist.shape   = (n_polys, n_rays)
    points.shape = (n_polys, 2)

    label ids will be consecutive and adhere to the order given 
    """
    dist = np.asarray(dist)
    points = np.asarray(points)
    prob = np.inf*np.ones(len(points)) if prob is None else np.asanyarray(prob)

    assert dist.ndim==2 and points.ndim==2 and len(dist)==len(points)
    assert len(points)==len(prob) and points.shape[1]==2 and prob.ndim==1 

    n_rays = dist.shape[1]
    
    ind = prob>thr
    points = points[ind]
    dist = dist[ind]
    prob = prob[ind]

    ind = np.argsort(prob, kind='stable')
    points = points[ind]
    dist = dist[ind]
    
    coord = dist_to_coord(dist, points)

    return polygons_to_label_coord(coord, shape=shape, labels=ind)
    
    
def relabel_image_stardist(lbl, n_rays, **kwargs):
    """relabel each label region in `lbl` with its star representation"""
    _check_label_array(lbl, "lbl")
    if not lbl.ndim==2:
        raise ValueError("lbl image should be 2 dimensional")
    dist = star_dist(lbl, n_rays, **kwargs)
    points = np.array(tuple(np.array(r.centroid).astype(int) for r in regionprops(lbl)))
    dist = dist[tuple(points.T)]
    return polygons_to_label(dist, points, shape=lbl.shape)
    


def ray_angles(n_rays=32):
    return np.linspace(0,2*np.pi,n_rays,endpoint=False)

<|MERGE_RESOLUTION|>--- conflicted
+++ resolved
@@ -121,7 +121,7 @@
 
 
 def dist_to_coord(dist, points):
-    """convert from polar to cartesian coordinates for a list of distances and center points 
+    """convert from polar to cartesian coordinates for a list of distances and center points
     dist.shape   = (n_polys, n_rays)
     points.shape = (n_polys, 2)
     return coord.shape = (n_polys,2,n_rays)
@@ -133,17 +133,10 @@
     phis = ray_angles(n_rays)
     coord = points[...,np.newaxis] + (dist[:,np.newaxis]*np.array([np.sin(phis),np.cos(phis)]))
     return coord
-<<<<<<< HEAD
 
 
 def polygons_to_label_coord(coord, shape, labels=None):
-    """renders polygons to image of given shape
-=======
-        
-    
-def polygons_to_label_coord(coord, shape, labels =None):
     """renders polygons to image of given shape (old version)
->>>>>>> 6087acc1
 
     coord.shape   = (n_polys, n_rays)
     """
@@ -153,10 +146,10 @@
     assert coord.ndim==3 and coord.shape[1]==2 and len(coord)==len(labels)
 
     lbl = np.zeros(shape,np.int32)
-    
+
     for i,c in zip(labels,coord):
         rr,cc = polygon(*c, shape)
-        lbl[rr,cc] = i
+        lbl[rr,cc] = i+1
 
     return lbl
 
@@ -167,17 +160,17 @@
     dist.shape   = (n_polys, n_rays)
     points.shape = (n_polys, 2)
 
-    label ids will be consecutive and adhere to the order given 
+    label ids will be consecutive and adhere to the order given
     """
     dist = np.asarray(dist)
     points = np.asarray(points)
     prob = np.inf*np.ones(len(points)) if prob is None else np.asanyarray(prob)
 
     assert dist.ndim==2 and points.ndim==2 and len(dist)==len(points)
-    assert len(points)==len(prob) and points.shape[1]==2 and prob.ndim==1 
+    assert len(points)==len(prob) and points.shape[1]==2 and prob.ndim==1
 
     n_rays = dist.shape[1]
-    
+
     ind = prob>thr
     points = points[ind]
     dist = dist[ind]
@@ -186,12 +179,12 @@
     ind = np.argsort(prob, kind='stable')
     points = points[ind]
     dist = dist[ind]
-    
+
     coord = dist_to_coord(dist, points)
 
     return polygons_to_label_coord(coord, shape=shape, labels=ind)
-    
-    
+
+
 def relabel_image_stardist(lbl, n_rays, **kwargs):
     """relabel each label region in `lbl` with its star representation"""
     _check_label_array(lbl, "lbl")
@@ -201,7 +194,7 @@
     points = np.array(tuple(np.array(r.centroid).astype(int) for r in regionprops(lbl)))
     dist = dist[tuple(points.T)]
     return polygons_to_label(dist, points, shape=lbl.shape)
-    
+
 
 
 def ray_angles(n_rays=32):
