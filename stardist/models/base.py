from __future__ import print_function, unicode_literals, absolute_import, division

import numpy as np
import sys
import warnings
import math
from tqdm import tqdm
from collections import namedtuple
from pathlib import Path

import keras.backend as K
from keras.utils import Sequence
from keras.optimizers import Adam
from keras.callbacks import ReduceLROnPlateau, TensorBoard
from csbdeep.models.base_model import BaseModel, suppress_without_basedir
from csbdeep.utils.tf import CARETensorBoard, export_SavedModel
from csbdeep.utils import _raise, backend_channels_last, axes_check_and_normalize, axes_dict, load_json, save_json
from csbdeep.internals.predict import tile_iterator
from csbdeep.data import Resizer

from .sample_patches import get_valid_inds
from ..utils import _is_power_of_2, optimize_threshold
from ..nms import _ind_prob_thresh

# TODO: support (optional) classification of objects?
# TODO: helper function to check if receptive field of cnn is sufficient for object sizes in GT

def generic_masked_loss(mask, loss, weights=1, norm_by_mask=True, reg_weight=0, reg_penalty=K.abs):
    def _loss(y_true, y_pred):
        actual_loss = K.mean(mask * weights * loss(y_true, y_pred), axis=-1)
        norm_mask = (K.mean(mask) + K.epsilon()) if norm_by_mask else 1
        if reg_weight > 0:
            reg_loss = K.mean((1-mask) * reg_penalty(y_pred), axis=-1)
            return actual_loss / norm_mask + reg_weight * reg_loss
        else:
            return actual_loss / norm_mask
    return _loss

def masked_loss(mask, penalty, reg_weight, norm_by_mask):
    loss = lambda y_true, y_pred: penalty(y_true - y_pred)
    return generic_masked_loss(mask, loss, reg_weight=reg_weight, norm_by_mask=norm_by_mask)

# TODO: should we use norm_by_mask=True in the loss or only in a metric?
#       previous 2D behavior was norm_by_mask=False
#       same question for reg_weight? use 1e-4 (as in 3D) or 0 (as in 2D)?

def masked_loss_mae(mask, reg_weight=0, norm_by_mask=True):
    return masked_loss(mask, K.abs, reg_weight=reg_weight, norm_by_mask=norm_by_mask)

def masked_loss_mse(mask, reg_weight=0, norm_by_mask=True):
    return masked_loss(mask, K.square, reg_weight=reg_weight, norm_by_mask=norm_by_mask)

def masked_metric_mae(mask):
    def relevant_mae(y_true, y_pred):
        return masked_loss(mask, K.abs, reg_weight=0, norm_by_mask=True)(y_true, y_pred)
    return relevant_mae

def masked_metric_mse(mask):
    def relevant_mse(y_true, y_pred):
        return masked_loss(mask, K.square, reg_weight=0, norm_by_mask=True)(y_true, y_pred)
    return relevant_mse

def kld(y_true, y_pred):
    y_true = K.clip(y_true, K.epsilon(), 1)
    y_pred = K.clip(y_pred, K.epsilon(), 1)
    return K.mean(K.binary_crossentropy(y_true, y_pred) - K.binary_crossentropy(y_true, y_true), axis=-1)



class StarDistDataBase(Sequence):

    def __init__(self, X, Y, n_rays, grid, batch_size, patch_size, use_gpu=False, sample_ind_cache=True, maxfilter_patch_size=None, augmenter=None, foreground_prob=0):

        X = [x.astype(np.float32, copy=False) for x in X]
        # Y = [y.astype(np.uint16,  copy=False) for y in Y]

        # sanity checks
        assert len(X)==len(Y) and len(X)>0
        nD = len(patch_size)
        assert nD in (2,3)
        x_ndim = X[0].ndim
        assert x_ndim in (nD,nD+1)
        assert all(y.ndim==nD and x.ndim==x_ndim and x.shape[:nD]==y.shape for x,y in zip(X,Y))
        if x_ndim == nD:
            self.n_channel = None
        else:
            self.n_channel = X[0].shape[-1]
            assert all(x.shape[-1]==self.n_channel for x in X)
        assert 0 <= foreground_prob <= 1

        self.X, self.Y = X, Y
        self.batch_size = batch_size
        self.n_rays = n_rays
        self.patch_size = patch_size
        self.ss_grid = (slice(None),) + tuple(slice(0, None, g) for g in grid)
        self.perm = np.random.permutation(len(self.X))
        self.use_gpu = bool(use_gpu)
        if augmenter is None:
            augmenter = lambda *args: args
        callable(augmenter) or _raise(ValueError("augmenter must be None or callable"))
        self.augmenter = augmenter
        self.foreground_prob = foreground_prob

        if self.use_gpu:
            from gputools import max_filter
            self.max_filter = lambda y, patch_size: max_filter(y.astype(np.float32), patch_size)
        else:
            from scipy.ndimage.filters import maximum_filter
            self.max_filter = lambda y, patch_size: maximum_filter(y, patch_size, mode='constant')

        self.maxfilter_patch_size = maxfilter_patch_size if maxfilter_patch_size is not None else self.patch_size

        self.sample_ind_cache = sample_ind_cache
        self._ind_cache_fg  = {}
        self._ind_cache_all = {}


    def __len__(self):
        return int(np.ceil(len(self.X) / float(self.batch_size)))


    def on_epoch_end(self):
        self.perm = np.random.permutation(len(self.X))


    def get_valid_inds(self, k, foreground_prob=None):
        if foreground_prob is None:
            foreground_prob = self.foreground_prob
        foreground_only = np.random.uniform() < foreground_prob
        _ind_cache = self._ind_cache_fg if foreground_only else self._ind_cache_all
        if k in _ind_cache:
            inds = _ind_cache[k]
        else:
            patch_filter = (lambda y,p: self.max_filter(y, self.maxfilter_patch_size) > 0) if foreground_only else None
            inds = get_valid_inds((self.Y[k],)+self.channels_as_tuple(self.X[k]), self.patch_size, patch_filter=patch_filter)
            if self.sample_ind_cache:
                _ind_cache[k] = inds
        if foreground_only and len(inds[0])==0:
            # no foreground pixels available
            return self.get_valid_inds(k, foreground_prob=0)
        return inds


    def channels_as_tuple(self, x):
        if self.n_channel is None:
            return (x,)
        else:
            return tuple(x[...,i] for i in range(self.n_channel))



class StarDistBase(BaseModel):

    def __init__(self, config, name=None, basedir='.'):
        super().__init__(config=config, name=name, basedir=basedir)
        threshs = dict(prob=None, nms=None)
        if basedir is not None:
            try:
                threshs = load_json(str(self.logdir / 'thresholds.json'))
                print("Loading thresholds from 'thresholds.json'.")
                if threshs.get('prob') is None or not (0 < threshs.get('prob') < 1):
                    print("- Invalid 'prob' threshold (%s), using default value." % str(threshs.get('prob')))
                    threshs['prob'] = None
                if threshs.get('nms') is None or not (0 < threshs.get('nms') < 1):
                    print("- Invalid 'nms' threshold (%s), using default value." % str(threshs.get('nms')))
                    threshs['nms'] = None
            except FileNotFoundError:
                if config is None and len(tuple(self.logdir.glob('*.h5'))) > 0:
                    print("Couldn't load thresholds from 'thresholds.json', using default values. "
                          "(Call 'optimize_thresholds' to change that.)")

        self.thresholds = dict (
            prob = 0.5 if threshs['prob'] is None else threshs['prob'],
            nms  = 0.4 if threshs['nms']  is None else threshs['nms'],
        )
        print("Using default values: prob_thresh={prob:g}, nms_thresh={nms:g}.".format(prob=self.thresholds.prob, nms=self.thresholds.nms))


    @property
    def thresholds(self):
        return self._thresholds


    @thresholds.setter
    def thresholds(self, d):
        self._thresholds = namedtuple('Thresholds',d.keys())(*d.values())


    def prepare_for_training(self, optimizer=None):
        """Prepare for neural network training.

        Compiles the model and creates
        `Keras Callbacks <https://keras.io/callbacks/>`_ to be used for training.

        Note that this method will be implicitly called once by :func:`train`
        (with default arguments) if not done so explicitly beforehand.

        Parameters
        ----------
        optimizer : obj or None
            Instance of a `Keras Optimizer <https://keras.io/optimizers/>`_ to be used for training.
            If ``None`` (default), uses ``Adam`` with the learning rate specified in ``config``.

        """
        if optimizer is None:
            optimizer = Adam(lr=self.config.train_learning_rate)

        input_mask = self.keras_model.inputs[1] # second input layer is mask for dist loss
        dist_loss = {'mse': masked_loss_mse, 'mae': masked_loss_mae}[self.config.train_dist_loss](input_mask, reg_weight=self.config.train_background_reg)
        prob_loss = 'binary_crossentropy'
        self.keras_model.compile(optimizer, loss=[prob_loss, dist_loss],
                                            loss_weights = list(self.config.train_loss_weights),
                                            metrics={'prob': kld, 'dist': [masked_metric_mae(input_mask),masked_metric_mse(input_mask)]})

        self.callbacks = []
        if self.basedir is not None:
            self.callbacks += self._checkpoint_callbacks()

            if self.config.train_tensorboard:
                # self.callbacks.append(TensorBoard(log_dir=str(self.logdir), write_graph=False))
                self.callbacks.append(CARETensorBoard(log_dir=str(self.logdir), prefix_with_timestamp=False, n_images=3, write_images=True, prob_out=False))

        if self.config.train_reduce_lr is not None:
            rlrop_params = self.config.train_reduce_lr
            if 'verbose' not in rlrop_params:
                rlrop_params['verbose'] = True
            self.callbacks.append(ReduceLROnPlateau(**rlrop_params))

        self._model_prepared = True


    def predict(self, img, axes=None, normalizer=None, n_tiles=None, show_tile_progress=True, **predict_kwargs):
        """Predict.

        Parameters
        ----------
        img : :class:`numpy.ndarray`
            Input image
        axes : str or None
            Axes of the input ``img``.
            ``None`` denotes that axes of img are the same as denoted in the config.
        normalizer : :class:`csbdeep.data.Normalizer` or None
            (Optional) normalization of input image before prediction.
            Note that the default (``None``) assumes ``img`` to be already normalized.
        n_tiles : iterable or None
            Out of memory (OOM) errors can occur if the input image is too large.
            To avoid this problem, the input image is broken up into (overlapping) tiles
            that are processed independently and re-assembled.
            This parameter denotes a tuple of the number of tiles for every image axis (see ``axes``).
            ``None`` denotes that no tiling should be used.
        show_tile_progress: bool
            Whether to show progress during tiled prediction.
        predict_kwargs: dict
            Keyword arguments for ``predict`` function of Keras model.

        Returns
        -------
        (:class:`numpy.ndarray`,:class:`numpy.ndarray`)
            Returns the tuple (`prob`, `dist`) of per-pixel object probabilities and star-convex polygon/polyhedra distances.

        """
        if n_tiles is None:
            n_tiles = [1]*img.ndim
        try:
            n_tiles = tuple(n_tiles)
            img.ndim == len(n_tiles) or _raise(TypeError())
        except TypeError:
            raise ValueError("n_tiles must be an iterable of length %d" % img.ndim)
        all(np.isscalar(t) and 1<=t and int(t)==t for t in n_tiles) or _raise(
            ValueError("all values of n_tiles must be integer values >= 1"))
        n_tiles = tuple(map(int,n_tiles))

        axes     = self._normalize_axes(img, axes)
        axes_net = self.config.axes

        _permute_axes = self._make_permute_axes(axes, axes_net)
        x = _permute_axes(img) # x has axes_net semantics

        channel = axes_dict(axes_net)['C']
        self.config.n_channel_in == x.shape[channel] or _raise(ValueError())
        axes_net_div_by = self._axes_div_by(axes_net)

        grid = tuple(self.config.grid)
        len(grid) == len(axes_net)-1 or _raise(ValueError())
        grid_dict = dict(zip(axes_net.replace('C',''),grid))

        normalizer = self._check_normalizer_resizer(normalizer, None)[0]
        resizer = StarDistPadAndCropResizer(grid=grid_dict)

        x = normalizer.before(x, axes_net)
        x = resizer.before(x, axes_net, axes_net_div_by)

        def predict_direct(tile):
            sh = list(tile.shape); sh[channel] = 1; dummy = np.empty(sh,np.float32)
            prob, dist = self.keras_model.predict([tile[np.newaxis],dummy[np.newaxis]], **predict_kwargs)
            return prob[0], dist[0]

        if np.prod(n_tiles) > 1:
            tiling_axes   = axes_net.replace('C','') # axes eligible for tiling
            x_tiling_axis = tuple(axes_dict(axes_net)[a] for a in tiling_axes) # numerical axis ids for x
            axes_net_tile_overlaps = self._axes_tile_overlap(axes_net)
            # hack: permute tiling axis in the same way as img -> x was permuted
            n_tiles = _permute_axes(np.empty(n_tiles,np.bool)).shape
            (all(n_tiles[i] == 1 for i in range(x.ndim) if i not in x_tiling_axis) or
                _raise(ValueError("entry of n_tiles > 1 only allowed for axes '%s'" % tiling_axes)))

            sh = [s//grid_dict.get(a,1) for a,s in zip(axes_net,x.shape)]
            sh[channel] = 1;                  prob = np.empty(sh,np.float32)
            sh[channel] = self.config.n_rays; dist = np.empty(sh,np.float32)

            n_block_overlaps = [int(np.ceil(overlap/blocksize)) for overlap, blocksize
                                in zip(axes_net_tile_overlaps, axes_net_div_by)]

            for tile, s_src, s_dst in tqdm(tile_iterator(x, n_tiles, block_sizes=axes_net_div_by, n_block_overlaps=n_block_overlaps),
                                           disable=(not show_tile_progress), total=np.prod(n_tiles)):
                prob_tile, dist_tile = predict_direct(tile)
                # account for grid
                s_src = [slice(s.start//grid_dict.get(a,1),s.stop//grid_dict.get(a,1)) for s,a in zip(s_src,axes_net)]
                s_dst = [slice(s.start//grid_dict.get(a,1),s.stop//grid_dict.get(a,1)) for s,a in zip(s_dst,axes_net)]
                # prob and dist have different channel dimensionality than image x
                s_src[channel] = slice(None)
                s_dst[channel] = slice(None)
                s_src, s_dst = tuple(s_src), tuple(s_dst)
                # print(s_src,s_dst)
                prob[s_dst] = prob_tile[s_src]
                dist[s_dst] = dist_tile[s_src]

        else:
            prob, dist = predict_direct(x)

        prob = resizer.after(prob, axes_net)
        dist = resizer.after(dist, axes_net)
        dist = np.maximum(1e-3, dist) # avoid small/negative dist values to prevent problems with Qhull

        prob = np.take(prob,0,axis=channel)
        dist = np.moveaxis(dist,channel,-1)

        return prob, dist


    def predict_sparse(self, img, prob_thresh=None, axes=None, normalizer=None, n_tiles=None, show_tile_progress=True, b=2, **predict_kwargs):
        """sparse version of model.predict() 
        TODO: refactor common funcs with model.predict()
        Returns
        -------
        (prob, dist, points)   flat list of probs, dists, and points
        """
        if prob_thresh is None: prob_thresh = self.thresholds.prob
        
        if n_tiles is None:
            n_tiles = [1]*img.ndim
        try:
            n_tiles = tuple(n_tiles)
            img.ndim == len(n_tiles) or _raise(TypeError())
        except TypeError:
            raise ValueError("n_tiles must be an iterable of length %d" % img.ndim)
        all(np.isscalar(t) and 1<=t and int(t)==t for t in n_tiles) or _raise(
            ValueError("all values of n_tiles must be integer values >= 1"))
        n_tiles = tuple(map(int,n_tiles))

        axes     = self._normalize_axes(img, axes)
        axes_net = self.config.axes

        _permute_axes = self._make_permute_axes(axes, axes_net)
        x = _permute_axes(img) # x has axes_net semantics

        channel = axes_dict(axes_net)['C']
        self.config.n_channel_in == x.shape[channel] or _raise(ValueError())
        axes_net_div_by = self._axes_div_by(axes_net)

        grid = tuple(self.config.grid)
        len(grid) == len(axes_net)-1 or _raise(ValueError())
        grid_dict = dict(zip(axes_net.replace('C',''),grid))

        normalizer = self._check_normalizer_resizer(normalizer, None)[0]
        resizer = StarDistPadAndCropResizer(grid=grid_dict)

        x = normalizer.before(x, axes_net)
        x = resizer.before(x, axes_net, axes_net_div_by)

        def predict_direct(tile):
            sh = list(tile.shape); sh[channel] = 1; dummy = np.empty(sh,np.float32)
            prob, dist = self.keras_model.predict([tile[np.newaxis],dummy[np.newaxis]], **predict_kwargs)
            return prob[0], dist[0]
        
        def _prep(prob, dist):
            prob = np.take(prob,0,axis=channel)
            dist = np.moveaxis(dist,channel,-1)
            dist = np.maximum(1e-3, dist)
            return prob, dist


        proba, dista, pointsa = [],[],[]
        
        if np.prod(n_tiles) > 1:
            tiling_axes   = axes_net.replace('C','') # axes eligible for tiling
            x_tiling_axis = tuple(axes_dict(axes_net)[a] for a in tiling_axes) # numerical axis ids for x
            axes_net_tile_overlaps = self._axes_tile_overlap(axes_net)
            # hack: permute tiling axis in the same way as img -> x was permuted
            n_tiles = _permute_axes(np.empty(n_tiles,np.bool)).shape
            (all(n_tiles[i] == 1 for i in range(x.ndim) if i not in x_tiling_axis) or
                _raise(ValueError("entry of n_tiles > 1 only allowed for axes '%s'" % tiling_axes)))

            sh = [s//grid_dict.get(a,1) for a,s in zip(axes_net,x.shape)]
            sh[channel] = 1;

            proba, dista, pointsa = [], [], []
            
            n_block_overlaps = [int(np.ceil(overlap/blocksize)) for overlap, blocksize
                                in zip(axes_net_tile_overlaps, axes_net_div_by)]

            for tile, s_src, s_dst in tqdm(tile_iterator(x, n_tiles, block_sizes=axes_net_div_by, n_block_overlaps=n_block_overlaps),
                                           disable=(not show_tile_progress), total=np.prod(n_tiles)):
                prob_tile, dist_tile = predict_direct(tile)
                # account for grid
                s_src = [slice(s.start//grid_dict.get(a,1),s.stop//grid_dict.get(a,1)) for s,a in zip(s_src,axes_net)]
                s_dst = [slice(s.start//grid_dict.get(a,1),s.stop//grid_dict.get(a,1)) for s,a in zip(s_dst,axes_net)]
                s_src[channel] = slice(None)
                s_dst[channel] = slice(None)
                s_src, s_dst = tuple(s_src), tuple(s_dst)

                prob_tile, dist_tile = _prep(prob_tile[s_src], dist_tile[s_src])

                bs = list((b if s.start==0 else -1, b if s.stop==_sh else -1) for s,_sh in zip(s_dst, sh))
                bs.pop(channel)
                inds   = _ind_prob_thresh(prob_tile, prob_thresh, b=bs)
                proba.extend(prob_tile[inds].copy())
                dista.extend(dist_tile[inds].copy())
                _points = np.stack(np.where(inds), axis=1)
                offset = list(s.start for i,s in enumerate(s_dst))
                offset.pop(channel)
                _points = _points + np.array(offset).reshape((1,3))
                _points = _points * np.array(self.config.grid).reshape((1,3))
                pointsa.extend(_points)

            proba = np.asarray(proba)
            dista = np.asarray(dista)
            pointsa = np.asarray(pointsa)
            
        else:
            prob, dist = predict_direct(x)
            prob, dist = _prep(prob, dist)            
            inds   = _ind_prob_thresh(prob, prob_thresh, b=b)
            proba = prob[inds].copy()
            dista = dist[inds].copy()
            _points = np.stack(np.where(inds), axis=1)
            pointsa = (_points * np.array(self.config.grid).reshape((1,3)))

        return proba, dista, pointsa

    
    def predict_instances(self, img, axes=None, normalizer=None,
<<<<<<< HEAD
                          sparse = False, 
=======
                          sparse = True, 
>>>>>>> 2c1bfc69
                          prob_thresh=None, nms_thresh=None,
                          n_tiles=None, show_tile_progress=True,
                          verbose = False,
                          predict_kwargs=None, nms_kwargs=None, overlap_label = None):
        """Predict instance segmentation from input image.

        Parameters
        ----------
        img : :class:`numpy.ndarray`
            Input image
        axes : str or None
            Axes of the input ``img``.
            ``None`` denotes that axes of img are the same as denoted in the config.
        normalizer : :class:`csbdeep.data.Normalizer` or None
            (Optional) normalization of input image before prediction.
            Note that the default (``None``) assumes ``img`` to be already normalized.
        sparse: bool 
            If true, aggregate probabilities/distances sparsely during tiled 
            prediction to save memory (recommended)
        prob_thresh : float or None
            Consider only object candidates from pixels with predicted object probability
            above this threshold (also see `optimize_thresholds`).
        nms_thresh : float or None
            Perform non-maximum suppression that considers two objects to be the same
            when their area/surface overlap exceeds this threshold (also see `optimize_thresholds`).
        n_tiles : iterable or None
            Out of memory (OOM) errors can occur if the input image is too large.
            To avoid this problem, the input image is broken up into (overlapping) tiles
            that are processed independently and re-assembled.
            This parameter denotes a tuple of the number of tiles for every image axis (see ``axes``).
            ``None`` denotes that no tiling should be used.
        show_tile_progress: bool
            Whether to show progress during tiled prediction.
        predict_kwargs: dict
            Keyword arguments for ``predict`` function of Keras model.
        nms_kwargs: dict
            Keyword arguments for non-maximum suppression.
        overlap_label: scalar or None
            if not None, label the regions where polygons overlap with that value

        Returns
        -------
        (:class:`numpy.ndarray`, dict)
            Returns a tuple of the label instances image and also
            a dictionary with the details (coordinates, etc.) of all remaining polygons/polyhedra.

        """
        if predict_kwargs is None:
            predict_kwargs = {}
        if nms_kwargs is None:
            nms_kwargs = {}

        nms_kwargs.setdefault("verbose", verbose)

        _axes         = self._normalize_axes(img, axes)
        _axes_net     = self.config.axes
        _permute_axes = self._make_permute_axes(_axes, _axes_net)
        _shape_inst   = tuple(s for s,a in zip(_permute_axes(img).shape, _axes_net) if a != 'C')


        if sparse:
            prob, dist, points = self.predict_sparse(img, prob_thresh = prob_thresh,
                                    axes=axes, normalizer=normalizer,
                                    n_tiles=n_tiles,
                                    show_tile_progress=show_tile_progress,
                                    **predict_kwargs)
            return self._instances_from_prediction(_shape_inst,
                                                   prob, dist,
                                                   points = points,
                                                nms_thresh=nms_thresh,
                                                overlap_label=overlap_label,
                                                **nms_kwargs)

        else:
            prob, dist = self.predict(img, axes=axes, normalizer=normalizer,
                                      n_tiles=n_tiles,
                                      show_tile_progress=show_tile_progress,
                                      **predict_kwargs)
            return self._instances_from_prediction(_shape_inst, prob, dist,
                                               points = None,
                                               prob_thresh=prob_thresh,
                                               nms_thresh=nms_thresh,
                                               overlap_label=overlap_label,
                                               **nms_kwargs)

        


    def optimize_thresholds(self, X_val, Y_val, nms_threshs=[0.3,0.4,0.5], iou_threshs=[0.3,0.5,0.7], predict_kwargs=None, optimize_kwargs=None, save_to_json=True):
        """Optimize two thresholds (probability, NMS overlap) necessary for predicting object instances.

        Note that the default thresholds yield good results in many cases, but optimizing
        the thresholds for a particular dataset can further improve performance.

        The optimized thresholds are automatically used for all further predictions
        and also written to the model directory.

        See ``utils.optimize_threshold`` for details and possible choices for ``optimize_kwargs``.

        Parameters
        ----------
        X_val : list of ndarray
            (Validation) input images (must be normalized) to use for threshold tuning.
        Y_val : list of ndarray
            (Validation) label images to use for threshold tuning.
        nms_threshs : list of float
            List of overlap thresholds to be considered for NMS.
            For each value in this list, optimization is run to find a corresponding prob_thresh value.
        iou_threshs : list of float
            List of intersection over union (IOU) thresholds for which
            the (average) matching performance is considered to tune the thresholds.
        predict_kwargs: dict
            Keyword arguments for ``predict`` function of this class.
            (If not provided, will guess value for `n_tiles` to prevent out of memory errors.)
        optimize_kwargs: dict
            Keyword arguments for ``utils.optimize_threshold`` function.

        """
        if predict_kwargs is None:
            predict_kwargs = {}
        if optimize_kwargs is None:
            optimize_kwargs = {}

        def _predict_kwargs(x):
            if 'n_tiles' in predict_kwargs:
                return predict_kwargs
            else:
                return {**predict_kwargs, 'n_tiles': self._guess_n_tiles(x), 'show_tile_progress': False}

        Yhat_val = [self.predict(x, **_predict_kwargs(x)) for x in X_val]

        opt_prob_thresh, opt_measure, opt_nms_thresh = None, -np.inf, None
        for _opt_nms_thresh in nms_threshs:
            _opt_prob_thresh, _opt_measure = optimize_threshold(Y_val, Yhat_val, model=self, nms_thresh=_opt_nms_thresh, iou_threshs=iou_threshs, **optimize_kwargs)
            if _opt_measure > opt_measure:
                opt_prob_thresh, opt_measure, opt_nms_thresh = _opt_prob_thresh, _opt_measure, _opt_nms_thresh
        opt_threshs = dict(prob=opt_prob_thresh, nms=opt_nms_thresh)

        self.thresholds = opt_threshs
        print(end='', file=sys.stderr, flush=True)
        print("Using optimized values: prob_thresh={prob:g}, nms_thresh={nms:g}.".format(prob=self.thresholds.prob, nms=self.thresholds.nms))
        if save_to_json and self.basedir is not None:
            print("Saving to 'thresholds.json'.")
            save_json(opt_threshs, str(self.logdir / 'thresholds.json'))
        return opt_threshs


    def _guess_n_tiles(self, img):
        axes = self._normalize_axes(img, axes=None)
        shape = list(img.shape)
        if 'C' in axes:
            del shape[axes_dict(axes)['C']]
        b = self.config.train_batch_size**(1.0/self.config.n_dim)
        n_tiles = [int(np.ceil(s/(p*b))) for s,p in zip(shape,self.config.train_patch_size)]
        if 'C' in axes:
            n_tiles.insert(axes_dict(axes)['C'],1)
        return tuple(n_tiles)


    def _normalize_axes(self, img, axes):
        if axes is None:
            axes = self.config.axes
            assert 'C' in axes
            if img.ndim == len(axes)-1 and self.config.n_channel_in == 1:
                # img has no dedicated channel axis, but 'C' always part of config axes
                axes = axes.replace('C','')
        return axes_check_and_normalize(axes, img.ndim)


    def _compute_receptive_field(self, img_size=None):
        # TODO: good enough?
        from scipy.ndimage import zoom
        if img_size is None:
            img_size = tuple(g*(128 if self.config.n_dim==2 else 64) for g in self.config.grid)
        if np.isscalar(img_size):
            img_size = (img_size,) * self.config.n_dim
        img_size = tuple(img_size)
        # print(img_size)
        assert all(_is_power_of_2(s) for s in img_size)
        mid = tuple(s//2 for s in img_size)
        dummy = np.empty((1,)+img_size+(1,), dtype=np.float32)
        x = np.zeros((1,)+img_size+(self.config.n_channel_in,), dtype=np.float32)
        z = np.zeros_like(x)
        x[(0,)+mid+(slice(None),)] = 1
        y  = self.keras_model.predict([x,dummy])[0][0,...,0]
        y0 = self.keras_model.predict([z,dummy])[0][0,...,0]
        grid = tuple((np.array(x.shape[1:-1])/np.array(y.shape)).astype(int))
        assert grid == self.config.grid
        y  = zoom(y, grid,order=0)
        y0 = zoom(y0,grid,order=0)
        ind = np.where(np.abs(y-y0)>0)
        return [(m-np.min(i), np.max(i)-m) for (m,i) in zip(mid,ind)]


    def _axes_tile_overlap(self, query_axes):
        query_axes = axes_check_and_normalize(query_axes)
        try:
            self._tile_overlap
        except AttributeError:
            self._tile_overlap = self._compute_receptive_field()
        overlap = dict(zip(
            self.config.axes.replace('C',''),
            tuple(max(rf) for rf in self._tile_overlap)
        ))
        return tuple(overlap.get(a,0) for a in query_axes)


    @suppress_without_basedir(warn=True)
    def export_TF(self, fname=None, single_output=True, upsample_grid=True):
        """export model to tensorflow SavedModel format that can be used e.g. 
        in the Fiji plugin 
        
        Parameters
        ----------
        fname : str
            Path of the zip file to store the model 
            If None, the default path "<modeldir>/TF_SavedModel.zip" is used
        single_output: bool
            If set, concatenates the two model outputs into a single output (note: this is currently mandatory for further use in Fiji)
        upsample_grid: bool
            If set, upsamples the output to the input shape (note: this is currently mandatory for further use in Fiji)
        """
        from keras.layers import Concatenate, UpSampling2D, UpSampling3D, Conv2DTranspose, Conv3DTranspose
        from keras.models import Model

        grid = self.config.grid
        prob = self.keras_model.outputs[0]
        dist = self.keras_model.outputs[1]
        assert self.config.n_dim in (2,3)

        if upsample_grid and any(g>1 for g in grid):
            # CSBDeep Fiji plugin needs same size input/output
            # -> we need to upsample the outputs if grid > (1,1)
            # note: upsampling prob with a transposed convolution creates sparse
            #       prob output with less candidates than with standard upsampling
            conv_transpose = Conv2DTranspose if self.config.n_dim==2 else Conv3DTranspose
            upsampling     = UpSampling2D    if self.config.n_dim==2 else UpSampling3D
            prob = conv_transpose(1, (1,)*self.config.n_dim,
                                  strides=grid, padding='same',
                                  kernel_initializer='ones', use_bias=False)(prob)
            dist = upsampling(grid)(dist)

        inputs  = self.keras_model.inputs[0]
        outputs = Concatenate()([prob,dist]) if single_output else [prob,dist]
        csbdeep_model = Model(inputs, outputs)

        fname = (self.logdir / 'TF_SavedModel.zip') if fname is None else Path(fname)
        export_SavedModel(csbdeep_model, str(fname))
        return csbdeep_model



class StarDistPadAndCropResizer(Resizer):

    # TODO: check correctness
    def __init__(self, grid, mode='reflect', **kwargs):
        assert isinstance(grid, dict)
        self.mode = mode
        self.grid = grid
        self.kwargs = kwargs


    def before(self, x, axes, axes_div_by):
        assert all(a%g==0 for g,a in zip((self.grid.get(a,1) for a in axes), axes_div_by))
        axes = axes_check_and_normalize(axes,x.ndim)
        def _split(v):
            return 0, v # only pad at the end
        self.pad = {
            a : _split((div_n-s%div_n)%div_n)
            for a, div_n, s in zip(axes, axes_div_by, x.shape)
        }
        x_pad = np.pad(x, tuple(self.pad[a] for a in axes), mode=self.mode, **self.kwargs)
        self.padded_shape = dict(zip(axes,x_pad.shape))
        if 'C' in self.padded_shape: del self.padded_shape['C']
        return x_pad


    def after(self, x, axes):
        # axes can include 'C', which may not have been present in before()
        axes = axes_check_and_normalize(axes,x.ndim)
        assert all(s_pad == s * g for s,s_pad,g in zip(x.shape,
                                                       (self.padded_shape.get(a,_s) for a,_s in zip(axes,x.shape)),
                                                       (self.grid.get(a,1) for a in axes)))
        # print(self.padded_shape)
        # print(self.pad)
        # print(self.grid)
        crop = tuple (
            slice(0, -(math.floor(p[1]/g)) if p[1]>=g else None)
            for p,g in zip((self.pad.get(a,(0,0)) for a in axes),(self.grid.get(a,1) for a in axes))
        )
        # print(crop)
        return x[crop]<|MERGE_RESOLUTION|>--- conflicted
+++ resolved
@@ -450,11 +450,7 @@
 
     
     def predict_instances(self, img, axes=None, normalizer=None,
-<<<<<<< HEAD
                           sparse = False, 
-=======
-                          sparse = True, 
->>>>>>> 2c1bfc69
                           prob_thresh=None, nms_thresh=None,
                           n_tiles=None, show_tile_progress=True,
                           verbose = False,
@@ -473,7 +469,7 @@
             Note that the default (``None``) assumes ``img`` to be already normalized.
         sparse: bool 
             If true, aggregate probabilities/distances sparsely during tiled 
-            prediction to save memory (recommended)
+            prediction to save memory (recommended). Currently only 3D supported
         prob_thresh : float or None
             Consider only object candidates from pixels with predicted object probability
             above this threshold (also see `optimize_thresholds`).
