#include <stdarg.h>
#include <Python.h>
#include <math.h>
#include <cmath>
#include <iostream>
#include "numpy/arrayobject.h"
#include "numpy/npy_math.h"
#include <stdio.h>
#include <limits>
#include <vector>
#include <array>
#include <string>
#include <chrono>

#include "libqhullcpp/QhullFacet.h"
#include "libqhullcpp/QhullError.h"
#include "libqhullcpp/Coordinates.h"
#include "libqhullcpp/RboxPoints.h"
#include "libqhullcpp/QhullFacetList.h"
#include "libqhullcpp/QhullFacetSet.h"
#include "libqhullcpp/QhullPointSet.h"
#include "libqhullcpp/QhullRidge.h"
#include "libqhullcpp/Qhull.h"
using namespace orgQhull;

#define DIM 3

#ifndef M_PI
#define M_PI 3.141592653589793
#endif

#ifdef _OPENMP
#include <omp.h>
#endif





inline int round_to_int(float r) {
    return (int)lrint(r);
}

int _sum_buffer(const bool * const buffer, const int N){
  int res = 0;
  for (int i=0; i <N; ++i)
	res += buffer[i];
  return res;
}



inline unsigned char inside_halfspace(float z, float y, float x,
									  float Az, float Ay, float Ax,
									  float Bz, float By, float Bx,
									  float Cz, float Cy, float Cx){
  float M00, M01, M02;
  float M10, M11, M12;
  float M20, M21, M22;
  float det;

  M00 = Bz-Az; M01 = By-Ay; M02 = Bx-Ax;
  M10 = Cz-Az; M11 = Cy-Ay; M12 = Cx-Ax;
  M20 = z-Az;  M21 = y-Ay;  M22 = x-Ax;


  det =  M00 * (M11 * M22 - M21 * M12) - M01 * (M10 * M22 - M12 * M20) + M02 * (M10 * M21 - M11 * M20);

  return (det>=0);
}


inline unsigned char inside_tetrahedron(float z, float y, float x,
										float Rz, float Ry, float Rx,
										float Az, float Ay, float Ax,
										float Bz, float By, float Bx,
										float Cz, float Cy, float Cx){

  // // first do a bounding box check
  // float z1 = fmin(fmin(Rz,Az),fmin(Bz,Cz));
  // float z2 = fmax(fmax(Rz,Az),fmax(Bz,Cz));
  // float y1 = fmin(fmin(Ry,Ay),fmin(By,Cy));
  // float y2 = fmax(fmax(Ry,Ay),fmax(By,Cy));
  // float x1 = fmin(fmin(Rx,Ax),fmin(Bx,Cx));
  // float x2 = fmax(fmax(Rx,Ax),fmax(Bx,Cx));
  // if ((z<z1) || (z>z2) || (y<y1) || (y>y2) || (x<x1) || (x>x2))
  // 	return 0;
  // else
  // 	return 1;

  // if inside the bounding box, do a proper check

  return (inside_halfspace(z,y,x,
					  Az,Ay,Ax,
					  Bz,By,Bx,
					  Cz,Cy,Cx)
	  &&
	  inside_halfspace(z,y,x,
                        Rz,Ry,Rx,
                        Bz,By,Bx,
                        Az,Ay,Ax)
	  &&
	  inside_halfspace(z,y,x,
                        Rz,Ry,Rx,
                        Cz,Cy,Cx,
                        Bz,By,Bx)
	  &&
	  inside_halfspace(z,y,x,
                        Rz,Ry,Rx,
                        Az,Ay,Ax,
					   Cz,Cy,Cx));
}




inline unsigned char inside_polyhedron(const float z,const float y,const float x,
									   const float * center,
									   const float * polyverts,
									   const int * const faces,
									   const int n_rays, const int n_faces){


  for (int i  = 0; i < n_faces; ++i) {
	int iA = faces[3*i];
	int iB = faces[3*i+1];
	int iC = faces[3*i+2];

	float Rz = center[0];
	float Ry = center[1];
	float Rx = center[2];

	float Az = polyverts[3*iA];
	float Ay = polyverts[3*iA+1];
	float Ax = polyverts[3*iA+2];

	float Bz = polyverts[3*iB];
	float By = polyverts[3*iB+1];
	float Bx = polyverts[3*iB+2];

	float Cz = polyverts[3*iC];
	float Cy = polyverts[3*iC+1];
	float Cx = polyverts[3*iC+2];

	if (inside_tetrahedron(z, y, x,
						   Rz, Ry, Rx,
						   Az,  Ay,  Ax,
						   Bz,  By,  Bx,
						   Cz,  Cy,  Cx))
	  return 1;

  }
  return 0;

}



inline unsigned char inside_polyhedron_kernel(const float z,
											  const float y,
											  const float x,
											  const float * center,
											  const float * polyverts,
											  const int * const faces,
											  const int n_rays,
											  const int n_faces){


  for (int i  = 0; i < n_faces; ++i) {
	int iA = faces[3*i];
	int iB = faces[3*i+1];
	int iC = faces[3*i+2];

	float Az = polyverts[3*iA];
	float Ay = polyverts[3*iA+1];
	float Ax = polyverts[3*iA+2];

	float Bz = polyverts[3*iB];
	float By = polyverts[3*iB+1];
	float Bx = polyverts[3*iB+2];

	float Cz = polyverts[3*iC];
	float Cy = polyverts[3*iC+1];
	float Cx = polyverts[3*iC+2];

	if (!inside_halfspace(z, y, x,
						 Az,  Ay,  Ax,
						 Bz,  By,  Bx,
						 Cz,  Cy,  Cx))
	  return 0;

  }
  return 1;

}


inline float tetrahedron_volume(float Rz, float Ry, float Rx,
								float Az, float Ay, float Ax,
								float Bz, float By, float Bx,
								float Cz, float Cy, float Cx){

  float M00, M01, M02;
  float M10, M11, M12;
  float M20, M21, M22;
  float det;

  M00 = Bz-Az; M01 = By-Ay; M02 = Bx-Ax;
  M10 = Cz-Az; M11 = Cy-Ay; M12 = Cx-Ax;
  M20 = Rz-Az;  M21 = Ry-Ay;  M22 = Rx-Ax;


  det =  M00 * (M11 * M22 - M21 * M12) - M01 * (M10 * M22 - M12 * M20) + M02 * (M10 * M21 - M11 * M20);


  return det/6.f;
}



inline float polyhedron_volume(const float * const dist,
						 const float * const verts,
						 const int * const faces,
						 const int n_rays, const int n_faces){


  float vol = 0.f;

  for (int i  = 0; i < n_faces; ++i) {
	int iA = faces[3*i];
	int iB = faces[3*i+1];
	int iC = faces[3*i+2];


	float Az = dist[iA]*verts[3*iA];
	float Ay = dist[iA]*verts[3*iA+1];
	float Ax = dist[iA]*verts[3*iA+2];

	float Bz = dist[iB]*verts[3*iB];
	float By = dist[iB]*verts[3*iB+1];
	float Bx = dist[iB]*verts[3*iB+2];

	float Cz = dist[iC]*verts[3*iC];
	float Cy = dist[iC]*verts[3*iC+1];
	float Cx = dist[iC]*verts[3*iC+2];

	vol += tetrahedron_volume(0, 0, 0,
							  Az, Ay, Ax,
							  Bz, By, Bx,
							  Cz, Cy, Cx);

  }

  return vol;
}

inline void polyhedron_centroid(const float * const dist,
								const float * const verts,
								const int * const faces,
								const int n_rays, const int n_faces,
								float * centroid){


  float vol = 0.f;
  float Rz = 0.f;
  float Ry = 0.f;
  float Rx = 0.f;

  for (int i  = 0; i < n_faces; ++i) {
	int iA = faces[3*i];
	int iB = faces[3*i+1];
	int iC = faces[3*i+2];


	float Az = dist[iA]*verts[3*iA];
	float Ay = dist[iA]*verts[3*iA+1];
	float Ax = dist[iA]*verts[3*iA+2];

	float Bz = dist[iB]*verts[3*iB];
	float By = dist[iB]*verts[3*iB+1];
	float Bx = dist[iB]*verts[3*iB+2];

	float Cz = dist[iC]*verts[3*iC];
	float Cy = dist[iC]*verts[3*iC+1];
	float Cx = dist[iC]*verts[3*iC+2];

	float curr_vol = tetrahedron_volume(0, 0, 0,
							  Az, Ay, Ax,
							  Bz, By, Bx,
							  Cz, Cy, Cx);
    Rz += .25 * (Az+Bz+Cz)*curr_vol;
    Ry += .25 * (Ay+By+Cy)*curr_vol;
    Rx += .25 * (Ax+Bx+Cx)*curr_vol;

	vol += curr_vol;

  }

  centroid[0] = vol>1.e-10?Rz/vol:0.f;
  centroid[1] = vol>1.e-10?Ry/vol:0.f;
  centroid[2] = vol>1.e-10?Rx/vol:0.f;


}


inline float bounding_radius_outer(const float * const dist, const int n_rays){

  float r = 0;
  for (int i=0; i<n_rays; i++)
	r = fmax(r,dist[i]);

  return r;
}

inline float bounding_radius_inner(const float * const dist,
							const float * const verts,
							const int * const faces,
							const int n_rays, const int n_faces){

  float r = INFINITY;

  for (int i  = 0; i < n_faces; ++i) {
	int iA = faces[3*i];
	int iB = faces[3*i+1];
	int iC = faces[3*i+2];


	float Az = dist[iA]*verts[3*iA];
	float Ay = dist[iA]*verts[3*iA+1];
	float Ax = dist[iA]*verts[3*iA+2];

	float Bz = dist[iB]*verts[3*iB];
	float By = dist[iB]*verts[3*iB+1];
	float Bx = dist[iB]*verts[3*iB+2];

	float Cz = dist[iC]*verts[3*iC];
	float Cy = dist[iC]*verts[3*iC+1];
	float Cx = dist[iC]*verts[3*iC+2];

	// difference vector
	float pz = Bz-Az, py = By-Ay, px = Bx-Ax;
	float qz = Cz-Az, qy = Cy-Ay, qx = Cx-Ax;

	// normal vector
	// FIME check the definition of cross product!
	float Nz =  (px*qy-py*qx);
	float Ny = -(px*qz-pz*qx);
	float Nx =  (py*qz-pz*qy);
	float normz = 1.f/(sqrt(Nz*Nz+Ny*Ny+Nx*Nx)+1.e-10);
	Nz *= normz;
	Ny *= normz;
	Nx *= normz;

	float distance  = Az*Nz+Ay*Ny+Ax*Nx;

	r = fmin(r,distance);

  }
  return r;

}

// computes the outer radius in "isotropic" coordinates
inline float bounding_radius_outer_isotropic(const float * const dist,
											 const float * const verts,
											 const int n_rays,
											 const float * aniso){

  float r_squared_max = 0;
  for (int i=0; i<n_rays; i++){
	float z = aniso[0]*dist[i]*verts[3*i];
	float y = aniso[1]*dist[i]*verts[3*i+1];
	float x = aniso[2]*dist[i]*verts[3*i+2];

	float r_squared = z*z+y*y+x*x;

	r_squared_max = fmax(r_squared, r_squared_max);
  }

  return sqrt(r_squared_max);
}

inline float bounding_radius_inner_isotropic(const float * const dist,
											 const float * const verts,
											 const int * const faces,
											 const int n_rays,
											 const int n_faces,
											 const float * aniso){

  float r_min = INFINITY;

  for (int i  = 0; i < n_faces; ++i) {
	int iA = faces[3*i];
	int iB = faces[3*i+1];
	int iC = faces[3*i+2];


	float Az = aniso[0]*dist[iA]*verts[3*iA];
	float Ay = aniso[1]*dist[iA]*verts[3*iA+1];
	float Ax = aniso[2]*dist[iA]*verts[3*iA+2];

	float Bz = aniso[0]*dist[iB]*verts[3*iB];
	float By = aniso[1]*dist[iB]*verts[3*iB+1];
	float Bx = aniso[2]*dist[iB]*verts[3*iB+2];

	float Cz = aniso[0]*dist[iC]*verts[3*iC];
	float Cy = aniso[1]*dist[iC]*verts[3*iC+1];
	float Cx = aniso[2]*dist[iC]*verts[3*iC+2];

	// difference vector
	float pz = Bz-Az, py = By-Ay, px = Bx-Ax;
	float qz = Cz-Az, qy = Cy-Ay, qx = Cx-Ax;

	// normal vector
	float Nz =  (px*qy-py*qx);
	float Ny =  (pz*qx-px*qz);
	float Nx =  (py*qz-pz*qy);
	float normz = 1.f/(sqrt(Nz*Nz+Ny*Ny+Nx*Nx)+1.e-10);
	Nz *= normz;
	Ny *= normz;
	Nx *= normz;

	float r  = Az*Nz+Ay*Ny+Ax*Nx;

	r_min = fmin(r_min,r);

  }
  return r_min;

}

inline float intersect_sphere(const float r1, const float * const p1,
					   const float r2, const float * const p2){

  float dz = (p1[0]-p2[0]);
  float dy = (p1[1]-p2[1]);
  float dx = (p1[2]-p2[2]);
  float d = sqrt(dz*dz+dy*dy+dx*dx);

  if (d>(r1+r2))
	return 0;

  float rmin = fmin(r1,r2), rmax = fmax(r1,r2);
  if (rmax>d+rmin)
	return M_PI*4.f/3*rmin*rmin*rmin;


  float t = (r1+r2-d)/2/d;
  float h1 = (r2-r1+d)*t;
  float h2 = (r1-r2+d)*t;
  float v1 = M_PI/3*h1*h1*(3*r1-h1);
  float v2 = M_PI/3*h2*h2*(3*r2-h2);
  return v1+v2;
}


inline float intersect_sphere_isotropic(const float r1, const float * const p1,
									   const float r2, const float * const p2, const float * const anisotropy){

  float dz = anisotropy[0]*(p1[0]-p2[0]);
  float dy = anisotropy[1]*(p1[1]-p2[1]);
  float dx = anisotropy[2]*(p1[2]-p2[2]);
  float d = sqrt(dz*dz+dy*dy+dx*dx);
  float rmin = fmin(r1,r2), rmax = fmax(r1,r2);

  if (d>(r1+r2))
	return 0;

  if (rmax>=d+rmin-1.e-10)
	return M_PI*4.f/3*rmin*rmin*rmin;


  float t = (r1+r2-d)/2/d;
  float h1 = (r2-r1+d)*t;
  float h2 = (r1-r2+d)*t;
  float v1 = M_PI/3*h1*h1*(3*r1-h1);
  float v2 = M_PI/3*h2*h2*(3*r2-h2);

  // printf("r1: %.2f \t r2 = %.2f \n", r1, r2);
  // printf("dz: %.2f \t dy = %.2f \t dx = %.2f \n", dz,dy,dx);

  return (v1+v2)/(anisotropy[0]*anisotropy[1]*anisotropy[2]);
}


inline float intersect_bbox(const int * box1, const int* box2){


  float wz = fmax(0, fmin(box1[1], box2[1]) - fmax(box1[0], box2[0]));
  float wy = fmax(0, fmin(box1[3], box2[3]) - fmax(box1[2], box2[2]));
  float wx = fmax(0, fmin(box1[5], box2[5]) - fmax(box1[4], box2[4]));

  return wx*wy*wz;

}

// calculates the bounding box (and optionally the vertices) of a star-polyhedron
// both left and right boundaries are inclusive, i.e. part of the polyhedron
inline void polyhedron_bbox(const float * const dist,
							const float * const center,
							const float * const verts,
							const int n_rays, int * bbox){

	 int z1 = std::numeric_limits<int>::max(),z2 = -1;
	 int y1 = std::numeric_limits<int>::max(),y2 = -1;
	 int x1 = std::numeric_limits<int>::max(),x2 = -1;


	 for (int j = 0; j < n_rays; ++j) {
	   float z = center[0] + dist[j]*verts[3*j];
	   float y = center[1] + dist[j]*verts[3*j+1];
	   float x = center[2] + dist[j]*verts[3*j+2];

	   z1 = std::min(z1,round_to_int(z));
	   z2 = std::max(z2,round_to_int(z));

	   y1 = std::min(y1,round_to_int(y));
	   y2 = std::max(y2,round_to_int(y));

	   x1 = std::min(x1,round_to_int(x));
	   x2 = std::max(x2,round_to_int(x));

	 }
	 bbox[0] = z1;
	 bbox[1] = z2;
	 bbox[2] = y1;
	 bbox[3] = y2;
	 bbox[4] = x1;
	 bbox[5] = x2;
}

// computes the polyhedron vertices
inline void polyhedron_polyverts(const float * const dist,
							const float * const center,
							const float * const verts,
							const int n_rays, float * polyverts){


  for (int j = 0; j < n_rays; ++j) {
	float z = center[0] + dist[j]*verts[3*j];
	float y = center[1] + dist[j]*verts[3*j+1];
	float x = center[2] + dist[j]*verts[3*j+2];

	polyverts[3*j]   = z;
	polyverts[3*j+1] = y;
	polyverts[3*j+2] = x;
  }
}

void render_polyhedron(const float * const dist, const float * const center,
					   const int * const bbox, const float * const polyverts,
					   const int * const faces, const int n_rays, const int n_faces,
					   bool * rendered, const int Nz, const int Ny, const int Nx){

  // printf("rendering polygon of bbox size %d %d %d \n",Nz,Ny,Nx);

// #pragma omp parallel for
  for (int z=0; z <Nz; ++z) {
	for (int y=0; y <Ny; ++y) {
	  for (int x=0; x <Nx; ++x) {

		rendered[x+y*Nx+z*Nx*Ny] = inside_polyhedron(z+bbox[0], y+bbox[2],x+bbox[4],
													 center, polyverts,
													 faces, n_rays, n_faces);
	  }
	}
  }

}

int overlap_render_polyhedron(const float * const dist, const float * const center,
					   const int * const bbox, const float * const polyverts,
					   const int * const faces, const int n_rays, const int n_faces,
                              const bool * const rendered, const int Nz, const int Ny, const int Nx, const float overlap_maximal){

  // printf("rendering polygon of bbox size %d %d %d \n",Nz,Ny,Nx);

  int res = 0;

// #pragma omp parallel for reduction(+:res)
  for (int z=0; z <Nz; ++z) {
	for (int y=0; y <Ny; ++y) {
	  for (int x=0; x <Nx; ++x) {
		const int pz = z+bbox[0];
		const int py = y+bbox[2];
		const int px = x+bbox[4];

		res += ((rendered[x+y*Nx+z*Nx*Ny]) && (inside_polyhedron(pz, py, px ,center, polyverts, faces, n_rays, n_faces)));

        if (res>overlap_maximal){
          return res;
        }
	  }
	}
  }
  return res;
}

int overlap_render_polyhedron_kernel(const float * const dist, const float * const center,
					   const int * const bbox, const float * const polyverts,
					   const int * const faces, const int n_rays, const int n_faces,
					   const bool * const rendered, const int Nz, const int Ny, const int Nx){


  // printf("bbox %d %d   %d %d  %d %d \n",bbox[0],bbox[1],bbox[2],bbox[3],bbox[4],bbox[5]);
  // printf("dist %.2f %.2f %.2f \n",dist[0],dist[1],dist[2]);
  // printf("center %.2f %.2f %.2f \n",center[0],center[1],center[2]);
  // printf("polyverts %.2f %.2f %.2f \n",polyverts[0],polyverts[1],polyverts[2]);
  // printf("SUM %d\n",_sum_buffer(rendered, Nx*Ny*Nz));


  int res = 0;

// #pragma omp parallel for reduction(+:res)
  for (int z=0; z <Nz; ++z) {
	for (int y=0; y <Ny; ++y) {
	  for (int x=0; x <Nx; ++x) {

		const int pz = z+bbox[0];
		const int py = y+bbox[2];
		const int px = x+bbox[4];

		// if ((inside_polyhedron_kernel(pz, py, px, center, polyverts, faces, n_rays, n_faces)) && !(inside_polyhedron(pz, py, px, center, polyverts, faces, n_rays, n_faces)))
		//   printf("YIKKKKKKKES   %.1f ,%.1f ,%.1f, %d ,%d ,%d\n", center[0], center[1], center[2], pz, py, px);

		res += ((rendered[x+y*Nx+z*Nx*Ny]) && (inside_polyhedron_kernel(pz, py, px, center, polyverts, faces, n_rays, n_faces)));


	  }
	}
  }

  return res;
}

// volume of intersection of halfspaces via Qhull
inline float qhull_volume_halfspace_intersection(const double * halfspaces,
									const double * interior_point,
									const int nhalfspaces){

  // convert to std::vector which is what qhull expects
  std::vector<double> int_point(interior_point, interior_point+DIM);

  // intersect halfspaces
  Qhull q;
  q.setFeasiblePoint(Coordinates(int_point));

  try{
  	q.runQhull("halfspaces", DIM+1, nhalfspaces, halfspaces, "H");
  }
  catch(QhullError &e){
  	// e.errorCode==6023 for not valid feasible point
	// std::cout << "creation of kernel"<<std::endl;
	// std::cout <<e.what()<< std::endl;
  	return 0;
  }
  // construct intersection points
  // see https://github.com/scipy/scipy/blob/master/scipy/spatial/qhull.pyx#L2724
  // intersections = dual_equations[:, :-1]/-dual_equations[:, -1:] + interior_points

  std::vector<std::array<double,DIM>> intersections;


  auto facetlist = q.facetList();
  for (auto itr = facetlist.begin(); itr != facetlist.end(); ++itr){

  	std::array<coordT,DIM> inter;
  	QhullHyperplane plane = (*itr).hyperplane();

  	for (int i = 0; i < DIM; ++i)
  	  inter[i] = -plane[i]/plane.offset() + interior_point[i];

  	intersections.push_back(inter);
  }


  // get pointer
  double * pinter = (coordT *)(&intersections[0]);
  int npoints = intersections.size();

  // now the convex hull of the intersections
  try{
  	Qhull qvert("convex hull", DIM, npoints, pinter, "");
  	return qvert.volume();
  }
  catch(QhullError &e){
	std::cout << "convex hull of kernel intersection"<<std::endl;
	std::cout << e.what()<<std::endl;
  	return 0;
  }

  return 0;
}

// return halfspace of a single triangle
inline std::array<double,DIM+1> build_halfspace(const float * const A,
												const float * const B,
												const float * const C){
  std::array<double,DIM+1> halfspace;

  float Az = A[0], Ay = A[1], Ax = A[2];
  float Bz = B[0], By = B[1], Bx = B[2];
  float Cz = C[0], Cy = C[1], Cx = C[2];
  // the vectors P = B-A  and  Q = C-A
  float Pz = Bz-Az, Py = By-Ay, Px = Bx-Ax;
  float Qz = Cz-Az, Qy = Cy-Ay, Qx = Cx-Ax;
  // normal vector
  float Nz =   -(Py*Qx-Px*Qy);
  float Ny =   -(Px*Qz-Pz*Qx);
  float Nx =   -(Pz*Qy-Py*Qz);
  halfspace[0] = Nz;
  halfspace[1] = Ny;
  halfspace[2] = Nx;
  halfspace[3] = -(Az*Nz+Ay*Ny+Ax*Nx);
  return halfspace;
}

// create the halfspaces of the convex hull of a polyhedron
inline std::vector<std::array<double,DIM+1>>
halfspaces_convex(const float * const polyverts,
				  const int n_rays){

  // copy vertices to double type;
  std::vector<double> points(DIM*n_rays);
  for (int i = 0; i < DIM*n_rays; ++i)
	points[i] = polyverts[i];

  // get convex hull
  Qhull qvert("convex hull", DIM, n_rays, points.data(), "");

  //get halfspaces
  std::vector<std::array<double,DIM+1>> halfspaces;
  std::array<double,DIM+1> hs;

  auto facetlist = qvert.facetList();
  for (auto itr = facetlist.begin(); itr != facetlist.end(); ++itr){
	QhullHyperplane plane = (*itr).hyperplane();
	for (int i = 0; i < DIM; ++i)
	  hs[i] = plane[i];

	hs[DIM] = plane.offset();
	halfspaces.push_back(hs);
  }

  return halfspaces;

}

// create the halfspaces of the kernel of a polyhedron
inline std::vector<std::array<double,DIM+1>>
halfspaces_kernel(const float * const polyverts,
				  const int * const faces, const int n_faces){

  std::vector<std::array<double,DIM+1>> halfspaces;

  for (int i = 0; i < n_faces; ++i) {
	int iA = faces[3*i];
	int iB = faces[3*i+1];
	int iC = faces[3*i+2];

	halfspaces.push_back(build_halfspace(&polyverts[3*iA],
										 &polyverts[3*iB],
										 &polyverts[3*iC]));
  }

  return halfspaces;

}

inline int point_in_halfspaces(const float z, const float y, const float x,
							   std::vector<std::array<double,DIM+1>> halfspaces){

  for (auto hs = halfspaces.begin(); hs != halfspaces.end(); hs++) {
	if ((*hs)[0]*z + (*hs)[1]*y +  (*hs)[2]*x + (*hs)[3] >0)
	  return 0;
  }

  return 1;
}


inline float qhull_overlap_kernel(
						 const float * const polyverts1, const float * const center1,
						 const float * const polyverts2, const float * const center2,
					   const int * const faces, const int n_rays, const int n_faces){

  // build halfspaces
  std::vector<std::array<double,DIM+1>> halfspaces;

  // printf("center 1:  %.2f %.2f %.2f\n", center1[0],center1[1],center1[2]);
  // printf("center 2:  %.2f %.2f %.2f\n", center2[0],center2[1],center2[2]);

  for (int i = 0; i < n_faces; ++i) {
	int iA = faces[3*i];
	int iB = faces[3*i+1];
	int iC = faces[3*i+2];

	halfspaces.push_back(build_halfspace(&polyverts1[3*iA],
                                         &polyverts1[3*iB],
										 &polyverts1[3*iC]));

	halfspaces.push_back(build_halfspace(&polyverts2[3*iA],
										 &polyverts2[3*iB],
										 &polyverts2[3*iC]));

  }

  double interior_point[DIM];

  interior_point[0] = .5*(center1[0]+center2[0]);
  interior_point[1] = .5*(center1[1]+center2[1]);
  interior_point[2] = .5*(center1[2]+center2[2]);


  return qhull_volume_halfspace_intersection(
  											 (double *)&halfspaces[0],
  											 interior_point,
  											 halfspaces.size());

}


inline float qhull_overlap_convex_hulls(
						 const float * const polyverts1, const float * const center1,
						 const float * const polyverts2, const float * const center2,
					   const int * const faces, const int n_rays, const int n_faces){


  try{
	// copy polyverts to double array
	std::vector<std::array<double,DIM>> verts1(n_rays), verts2(n_rays);

	for (int i = 0; i < n_rays; ++i) {
	  for (int j = 0; j < DIM; ++j) {
		verts1[i][j] = polyverts1[DIM*i+j];
		verts2[i][j] = polyverts2[DIM*i+j];
	  }
	}

	// get pointer
	double pcenter1[] = {center1[0], center1[1], center1[2]};
	double pcenter2[] = {center2[0], center2[1], center2[2]};

	// build convex hulls of the polygon
	Qhull qvert1("convex hull", DIM, n_rays, (double *)&verts1[0], "");
	Qhull qvert2("convex hull", DIM, n_rays, (double *)&verts2[0], "");

	// build halfspaces from them

	std::vector<double> halfspaces;

	auto facetlist1 = qvert1.facetList();
	for (auto itr = facetlist1.begin(); itr != facetlist1.end(); ++itr){
	  QhullHyperplane plane = (*itr).hyperplane();
	  for (int i = 0; i < DIM; ++i)
		halfspaces.push_back(plane[i]);
	  halfspaces.push_back(plane.offset());

	}

	auto facetlist2 = qvert2.facetList();
	for (auto itr = facetlist2.begin(); itr != facetlist2.end(); ++itr){
	  QhullHyperplane plane = (*itr).hyperplane();
	  for (int i = 0; i < DIM; ++i)
		halfspaces.push_back(plane[i]);
	  halfspaces.push_back(plane.offset());
	}

	std::vector<double> interior_point = {.5*(pcenter1[0]+pcenter2[0]),
										  .5*(pcenter1[1]+pcenter2[1]),
										  .5*(pcenter1[2]+pcenter2[2])};


	// intersect all halfspaces

	Qhull qhalf;
	qhalf.setFeasiblePoint(Coordinates(interior_point));
	qhalf.runQhull("halfspaces", DIM+1, halfspaces.size()/(DIM+1), halfspaces.data(), "H");

	// reconstruct convex hull and return volume

	std::vector<std::array<double,DIM>> intersections;


	auto facetlist = qhalf.facetList();
	for (auto itr = facetlist.begin(); itr != facetlist.end(); ++itr){
	  std::array<coordT,DIM> inter;
	  QhullHyperplane plane = (*itr).hyperplane();

	  for (int i = 0; i < DIM; ++i)
		inter[i] = -plane[i]/plane.offset() + interior_point[i];

	  intersections.push_back(inter);
	}


	Qhull qvert("convex hull", DIM, intersections.size(), intersections[0].data(), "");

	return qvert.volume();
  }

  catch(QhullError &e){
	// std::cout <<e.what() << std::endl;

  	return 1.e10;
  }


}


float diff_time(const std::chrono::time_point<std::chrono::high_resolution_clock> start){
  auto stop = std::chrono::high_resolution_clock::now();
  std::chrono::duration<double> diff = stop-start;
  return std::chrono::duration<double>(stop-start).count();
}

// dist.shape = (n_polys, n_rays)
// points.shape = (n_polys, 3)
// verts.shape = (n_rays, 3)
// faces.shape = (n_faces, 3)
// expects that polys are sorted with associated descending scores
// returns boolean vector of polys indices that are kept

static PyObject* c_non_max_suppression_inds (PyObject *self, PyObject *args) {

  PyArrayObject *arr_dist=NULL, *arr_points=NULL,*arr_verts=NULL,*arr_faces=NULL,*arr_scores=NULL;
  PyArrayObject *arr_result=NULL;

  float threshold = 0;
  int use_bbox;
  int verbose;

  if (!PyArg_ParseTuple(args, "O!O!O!O!O!iif",
						 &PyArray_Type, &arr_dist,
						 &PyArray_Type, &arr_points,
						 &PyArray_Type, &arr_verts,
						 &PyArray_Type, &arr_faces,
						 &PyArray_Type, &arr_scores,
						 &use_bbox,
						 &verbose,
						 &threshold))
       return NULL;


   const int n_polys = PyArray_DIMS(arr_dist)[0];
   const int n_rays = PyArray_DIMS(arr_dist)[1];
   const int n_faces = PyArray_DIMS(arr_faces)[0];


   const float * const dist = (float*) PyArray_DATA(arr_dist);
   const float * const points = (float*) PyArray_DATA(arr_points);
   const float * const verts = (float*) PyArray_DATA(arr_verts);
   const int * const faces = (int*) PyArray_DATA(arr_faces);
   const float * const scores = (float*) PyArray_DATA(arr_scores);

   if (verbose>=1){
	 printf("non-maximum suppression ++++ \n");
	 printf("NMS: n_polys  = %d \nNMS: n_rays   = %d  \nNMS: n_faces  = %d \nNMS: thresh   = %.3f \nNMS: use_bbox = %d \n", n_polys, n_rays, n_faces, threshold, use_bbox);
#ifdef _OPENMP
	 printf("NMS: using OpenMP with %d thread(s)\n", omp_get_max_threads());
#endif
   }


   float * volumes = new float[n_polys];
   float * radius_inner = new float[n_polys];
   float * radius_outer = new float[n_polys];

   float * radius_inner_isotropic = new float[n_polys];
   float * radius_outer_isotropic = new float[n_polys];


   int * bbox = new int[6*n_polys];
   bool * suppressed = new bool[n_polys];
   float anisotropy[3] = {0.,0.,0};



   // first compute volumes, bounding boxes and anisotropy factors
   if (verbose>=1)
     printf("NMS: precompute volumes, bounding boxes, etc\n");

#pragma omp parallel for
   for (int i=0; i<n_polys; i++) {

	 const float * const curr_dist = &dist[i*n_rays];
	 const float * const curr_point = &points[3*i];
	 int * curr_bbox = &bbox[6*i];

	 volumes[i] = polyhedron_volume(curr_dist, verts, faces, n_rays, n_faces);

	 // // outer and inner bounding radius
	 // radius_outer[i] = bounding_radius_outer(curr_dist, n_rays);
	 // radius_inner[i] = bounding_radius_inner(curr_dist, verts, faces, n_rays, n_faces);

	 // bounding boxes
	 polyhedron_bbox(curr_dist, curr_point, verts, n_rays, curr_bbox);

	 // running average of bbox anisotropies
	 anisotropy[0] += (float)(curr_bbox[1]-curr_bbox[0])/n_polys;
	 anisotropy[1] += (float)(curr_bbox[3]-curr_bbox[2])/n_polys;
	 anisotropy[2] += (float)(curr_bbox[5]-curr_bbox[4])/n_polys;
   }

   // normalize and invert anisotropy (to resemble pixelsizes)
   // we would like to have anisotropy = (7,1,1) for highly axially anisotropic data
   float _tmp = fmax(fmax(anisotropy[0],anisotropy[1]),anisotropy[2]);
   anisotropy[0] = _tmp/anisotropy[0];
   anisotropy[1] = _tmp/anisotropy[1] ;
   anisotropy[2] = _tmp/anisotropy[2] ;

   if (verbose>=1)
	 printf("NMS: calculated anisotropy: %.2f \t %.2f \t %.2f \n",anisotropy[0],anisotropy[1],anisotropy[2]);

   // calculate  bounding circles
#pragma omp parallel for
   for (int i=0; i<n_polys; i++) {

	 const float * const curr_dist = &dist[i*n_rays];

	 // outer and inner bounding radius
	 radius_outer[i] = bounding_radius_outer(curr_dist, n_rays);
	 radius_inner[i] = bounding_radius_inner(curr_dist, verts, faces, n_rays, n_faces);

	 // outer and inner isotropic bounding radius
	 radius_outer_isotropic[i] = bounding_radius_outer_isotropic(curr_dist, verts,
																 n_rays,anisotropy);

	 radius_inner_isotropic[i] = bounding_radius_inner_isotropic(curr_dist, verts,
																 faces, n_rays,
																 n_faces, anisotropy);

	 // printf("r    : %.2f \t %.2f \n",radius_inner[i], radius_outer[i]);
	 // printf("r_iso: %.2f \t %.2f \n",radius_inner_isotropic[i], radius_outer_isotropic[i]);

   }



   // +++++++  NMS starts here ++++++++
   if (verbose>=1)
     printf("NMS: starting actual suppression loop\n");

   int count_kept_pretest = 0;
   int count_kept_convex = 0;
   int count_suppressed_pretest = 0;
   int count_suppressed_kernel = 0;
   int count_suppressed_rendered = 0;

   int count_call_upper = 0;
   int count_call_lower = 0;
   int count_call_kernel = 0;
   int count_call_render = 0;
   int count_call_convex = 0;

   float timer_call_kernel = 0;
   float timer_call_convex = 0;
   float timer_call_render = 0;
   
   //initialize indices
   for (int i=0; i<n_polys; i++) {
       suppressed[i] = false;
   }

   float * curr_polyverts = new float[3*n_rays];

   int status_percentage = 0;

   // suppress (double loop)
   for (int i=0; i<n_polys-1; i++) {

<<<<<<< HEAD
     // if verbose, print progress bar
     if (verbose){
=======
     long count_total = count_suppressed_pretest+count_suppressed_kernel+count_suppressed_rendered;
     int status_percentage_new = 100*count_total/n_polys;

     // if verbose is set print progress bar
     if (verbose and status_percentage_new!= status_percentage){
       status_percentage = status_percentage_new;
>>>>>>> 05a43a87
       int prog_len = 40;
       int w = prog_len*status_percentage/100;
       std::string s = std::string(w, '#') + std::string(prog_len-w, ' ');
       printf("|%s| [%d %% suppressed]",s.c_str(), status_percentage);
       printf(i==n_polys-2?"\n":"\r");
       fflush(stdout);
     }

     // check signals e.g. such that the loop is interuptable 
     if (PyErr_CheckSignals()==-1){
       delete [] volumes;
       delete [] curr_polyverts;
       delete [] bbox;
       delete [] suppressed;
       delete [] radius_inner;
       delete [] radius_outer;
       delete [] radius_inner_isotropic;
       delete [] radius_outer_isotropic;
       PyErr_SetString(PyExc_KeyboardInterrupt, "interupted");
       return Py_None;
     }

     // skip if already suppressed
	 if (suppressed[i])
	   continue;


	 // the size of the bbox region of interest

	 const float * const curr_dist  = &dist[i*n_rays];
	 const float * const curr_point = &points[3*i];
	 const int *   const curr_bbox  = &bbox[6*i];

     bool * curr_rendered = NULL;
     
	 int Nz = curr_bbox[1]-curr_bbox[0]+1;
	 int Ny = curr_bbox[3]-curr_bbox[2]+1;
	 int Nx = curr_bbox[5]-curr_bbox[4]+1;

	 // compute polyverts
	 polyhedron_polyverts(curr_dist, curr_point, verts, n_rays, curr_polyverts);

     // bool * rendered2 = new bool[Nz*Ny*Nx];

     // render_polyhedron(curr_dist, curr_point, curr_bbox, curr_polyverts,
	 //    			   faces, n_rays, n_faces,  rendered2, Nz, Ny, Nx);
     // delete [] rendered2;

     
	 //  inner loop
	 //  can be parallelized....
#pragma omp parallel for schedule(dynamic) \
  reduction(+:count_suppressed_pretest) reduction(+:count_suppressed_kernel) \
  reduction(+:count_suppressed_rendered)                                \
  reduction(+:count_call_kernel) reduction(+:count_call_render)         \
  reduction(+:count_call_lower)                                         \
  reduction(+:count_call_upper) reduction(+:count_call_convex)          \
  reduction(+:count_kept_pretest) reduction(+:count_kept_convex)        \
  reduction(+:timer_call_kernel) reduction(+:timer_call_convex)        \
  reduction(+:timer_call_render) \
  shared(curr_rendered)

	 for (int j=i+1; j<n_polys; j++) {

	   if (suppressed[j])
		 continue;

       std::chrono::time_point<std::chrono::high_resolution_clock> time_start;
	   float iou = 0;
	   float A_min = fmin(volumes[i], volumes[j]);
	   float A_inter = 0;

	   // --------- first check: bounding box and inner sphere intersection  (cheap)

             
	   // upper  bound of intersection and IoU
	   A_inter = fmin(intersect_sphere_isotropic(radius_outer_isotropic[i],
	   											 &points[3*i],
	   											 radius_outer_isotropic[j],
	   											 &points[3*j],
	   											 anisotropy
	   											 ),
	   				  intersect_bbox(&bbox[6*i],&bbox[6*j]));
	   count_call_upper++;

	   // if it doesn't intersect at all, we can move on...
	   iou = fmin(1.f,A_inter/(A_min+1e-10));

	   if ((A_inter<1.e-10)||(iou<=threshold)){
		 count_kept_pretest++;
	   	 continue;
	   }


	   // lower bound of intersection and IoU
	   A_inter = intersect_sphere_isotropic(radius_inner_isotropic[i],
	   										&points[3*i],
	   										radius_inner_isotropic[j],
	   										&points[3*j],
	   										anisotropy
	   										);
	   count_call_lower++;

	   // if lower bound is above threshold, we can safely suppress it...
	   iou = fmax(0.f,A_inter/(A_min+1e-10));


	   if (iou>threshold){
	   	 count_suppressed_pretest++;
	   	 suppressed[j] = true;
	   	 continue;
	   }

	   float * polyverts = new float[3*n_rays];

	   // compute polyverts of the second polyhedron
	   polyhedron_polyverts(&dist[j*n_rays], &points[3*j],
	   						verts,n_rays, polyverts);


	   // ------- second check: kernel intersection (lower bound)


       time_start = std::chrono::high_resolution_clock::now();
       
	   float A_inter_kernel = qhull_overlap_kernel(
	   								  curr_polyverts, curr_point,
	   								  polyverts, &points[3*j],
	   								  faces, n_rays, n_faces);

	   count_call_kernel++;
       timer_call_kernel += diff_time(time_start);
       
	   iou = A_inter_kernel/(A_min+1e-10);

	   if (iou>threshold){
	   	 count_suppressed_kernel++;
	   	 suppressed[j] = true;
	   	 delete[] polyverts;
	   	 continue;
	   }

	   // ------- third check: intersection of convex hull (upper bound)
       time_start = std::chrono::high_resolution_clock::now();

	   float A_inter_convex = qhull_overlap_convex_hulls(
	   								  curr_polyverts, curr_point,
	   								  polyverts, &points[3*j],
	   								  faces, n_rays, n_faces);
	   count_call_convex++;
       timer_call_convex += diff_time(time_start);


	   iou = A_inter_convex/(A_min+1e-10);

	   if (iou<=threshold){
	   	 count_kept_convex++;
	   	 delete[] polyverts;
	   	 continue;
	   }


	   // ------- forth/final check  (polygon rendering, exact)
       
	   // render polyhedron
       time_start = std::chrono::high_resolution_clock::now();

       // check whether render buffer was already created 
       // if not, create it in a critical section  
#pragma omp critical
       if (!curr_rendered){
         {
           curr_rendered = new bool[Nz*Ny*Nx];
           render_polyhedron(curr_dist, curr_point, curr_bbox, curr_polyverts,
	    			   faces, n_rays, n_faces,  curr_rendered, Nz, Ny, Nx);
           
         }
       }
       
	   float A_inter_render = overlap_render_polyhedron(&dist[j*n_rays],
                                                        &points[3*j],
                                                        curr_bbox,
                                                        polyverts,
                                                        faces, n_rays, n_faces,
                                                        curr_rendered, Nz, Ny, Nx,
                                                        (A_min+1e-10)*threshold
                                                        );
	   count_call_render++;
       timer_call_render += diff_time(time_start);

	   iou = A_inter_render/(A_min+1e-10);

	   if (verbose>=2){
		 printf("%d %d \t %.0f < %.0f < %.0f\n",i,j, A_inter_kernel, A_inter_render, A_inter_convex);
		 printf("%d %d \t %.2f < %.2f < %.2f\n",i,j, A_inter_kernel/A_min, A_inter_render/A_min, A_inter_convex/A_min);
	   }

	   if (iou>threshold){
	   	 count_suppressed_rendered++;
	   	 suppressed[j] = true;
		 delete[] polyverts;
	   	 continue;
	   }

	   delete[] polyverts;

	 }

     delete [] curr_rendered;

   }


   if (verbose>=1){
	 printf("NMS: Function calls:\n");
	 printf("NMS: ~ bbox+out: %8d\n", count_call_upper);
	 printf("NMS: ~ inner:    %8d\n", count_call_lower);
	 printf("NMS: ~ kernel:   %8d\n", count_call_kernel);
	 printf("NMS: ~ convex:   %8d\n", count_call_convex);
	 printf("NMS: ~ render:   %8d\n", count_call_render);

	 printf("NMS: Function calls timing:\n");
	 printf("NMS: / kernel:   %.2f s  (%.2f ms per call)\n", timer_call_kernel, 1000*timer_call_kernel/(1e-10+count_call_kernel));
     printf("NMS: / convex:   %.2f s  (%.2f ms per call)\n", timer_call_convex, 1000*timer_call_convex/(1e-10+count_call_convex));
	 printf("NMS: / render:   %.2f s  (%.2f ms per call)\n", timer_call_render, 1000*timer_call_render/(1e-10+count_call_render));

	 printf("NMS: Excluded intersection:\n");
	 printf("NMS: + pretest:  %8d\n", count_kept_pretest);
	 printf("NMS: + convex:   %8d\n", count_kept_convex);

	 printf("NMS: Suppressed polyhedra:\n");
	 printf("NMS: # inner:    %8d / %d  (%.2f %%)\n", count_suppressed_pretest,n_polys,100*(float)count_suppressed_pretest/n_polys);
	 printf("NMS: # kernel:   %8d / %d  (%.2f %%)\n", count_suppressed_kernel,n_polys,100*(float)count_suppressed_kernel/n_polys);
	 printf("NMS: # render:   %8d / %d  (%.2f %%)\n", count_suppressed_rendered,n_polys,100*(float)count_suppressed_rendered/n_polys);
	 int count_suppressed_total = count_suppressed_pretest+count_suppressed_kernel+count_suppressed_rendered;
	 printf("NMS: # total:    %8d / %d  (%.2f %%)\n", count_suppressed_total,n_polys,100*(float)count_suppressed_total/n_polys);
   }



   npy_intp dims_result[1];
   dims_result[0] = n_polys;
   arr_result = (PyArrayObject*)PyArray_SimpleNew(1,dims_result,NPY_BOOL);


   for (int i=0; i<n_polys;i++)
       *(bool *)PyArray_GETPTR1(arr_result,i) = !suppressed[i];

   delete [] volumes;
   delete [] curr_polyverts;
   delete [] bbox;
   delete [] suppressed;
   delete [] radius_inner;
   delete [] radius_outer;
   delete [] radius_inner_isotropic;
   delete [] radius_outer_isotropic;

   return PyArray_Return(arr_result);
}



//--------------------------------------------------------------

// dist.shape = (n_polys, n_rays)
// points.shape = (n_polys, 3)
// verts.shape = (n_rays, 3)
// faces.shape = (n_faces, 3)
// labels.shape = (n_polys,)
// shape = (3,)
// expects that polys are sorted with associated descending scores
// returns boolean vector of polys indices that are kept
//
// render_mode
// 0 -> full
// 1 -> kernel
// 2 -> bbox

static PyObject* c_polyhedron_to_label(PyObject *self, PyObject *args) {

  PyArrayObject *arr_dist=NULL, *arr_points=NULL,*arr_verts=NULL,*arr_faces=NULL,*arr_labels=NULL;
  PyArrayObject *arr_result=NULL;

  int nz,ny,nx;
  int render_mode;
  int verbose;
  int use_overlap_label;
  int overlap_label;
  
  if (!PyArg_ParseTuple(args, "O!O!O!O!O!iiii(iii)",
						 &PyArray_Type, &arr_dist,
						 &PyArray_Type, &arr_points,
						 &PyArray_Type, &arr_verts,
						 &PyArray_Type, &arr_faces,
						 &PyArray_Type, &arr_labels,
						 &render_mode,
						 &verbose,
                         &use_overlap_label,
                         &overlap_label,
						 &nz,&ny,&nx))
       return NULL;


   const int n_polys = PyArray_DIMS(arr_dist)[0];
   const int n_rays = PyArray_DIMS(arr_dist)[1];
   const int n_faces = PyArray_DIMS(arr_faces)[0];


   const float * const dist = (float*) PyArray_DATA(arr_dist);
   const float * const points = (float*) PyArray_DATA(arr_points);
   const float * const verts = (float*) PyArray_DATA(arr_verts);
   const int * const faces = (int*) PyArray_DATA(arr_faces);
   const int * const labels = (int*) PyArray_DATA(arr_labels);


   npy_intp dims_result[3];
   dims_result[0] = nz;
   dims_result[1] = ny;
   dims_result[2] = nx;

   arr_result = (PyArrayObject*)PyArray_ZEROS(3,dims_result,NPY_INT32,0);

   if (verbose>=1){
	 printf("+++++++++++++++ polyhedra to label +++++++++++++++ \n");
     printf("n_polys           = %d \n", n_polys);
     printf("n_rays            = %d \n", n_rays);
     printf("n_faces           = %d \n", n_faces);
     printf("nz, ny, nx        = %d %d %d \n", nz,ny,nx);
     printf("use_overlap_label = %d \n", use_overlap_label);
     printf("overlap_label     = %d \n", overlap_label);
   }

   float * polyverts = new float[3*n_rays];
   int bbox[6];


   for (int i = 0; i < n_polys; ++i) {

	 const float * const curr_dist = &dist[i*n_rays];
	 const float * const curr_center = &points[i*3];

	 // calculate the actual vertices and the bounding box
	 polyhedron_bbox(curr_dist, curr_center, verts, n_rays, bbox);
	 polyhedron_polyverts(curr_dist, curr_center, verts, n_rays, polyverts);

	 // get halfspaces of convex hull and of kernel
	 std::vector<std::array<double,DIM+1>> hs_convex;
	 std::vector<std::array<double,DIM+1>> hs_kernel;

	 hs_convex = halfspaces_convex(polyverts, n_rays);
	 hs_kernel = halfspaces_kernel(polyverts, faces, n_faces);

	 // std::cout<<"halfspace convex "<<std::endl;
	 // for(auto hs= hs_convex.begin();hs != hs_convex.end();hs++){
	 //   for(int i = 0; i < DIM+1; ++i) {
	 // 	 std::cout<< (*hs)[i] << " ";
	 //   }
	 //   std::cout<<std::endl;
	 // }
	 // std::cout<<"halfspace kernel "<<std::endl;
	 // for(auto hs= hs_kernel.begin();hs != hs_kernel.end();hs++){
	 //   for(int i = 0; i < DIM+1; ++i) {
	 // 	 std::cout<< (*hs)[i] << " ";
	 //   }
	 //   std::cout<<std::endl;
	 // }

	 // loop over bounding box and label pixel if inside of the polyhedron
#pragma omp parallel for schedule(dynamic)
	 for (int z = std::max(0,bbox[0]); z <= std::min(nz-1,bbox[1]); ++z) {
	   for (int y = std::max(0,bbox[2]); y <= std::min(ny-1,bbox[3]); ++y) {
		 for (int x = std::max(0,bbox[4]); x <= std::min(nx-1,bbox[5]); ++x) {

		   // if ((*(int *)PyArray_GETPTR3(arr_result,z,y,x)==0) && (inside_polyhedron(z,y,x,center, polyverts, faces, n_rays, n_faces)))
		   //   *(int *)PyArray_GETPTR3(arr_result,z,y,x) = labels[i];

		   int * pval = (int *)PyArray_GETPTR3(arr_result,z,y,x);

           bool inside = false;

           switch(render_mode){
           case 0:
             // render_mode "full"
             // kernel and convex hull is fast, so we can formulate the condition
             // such that it can benefit from short-circuiting
             // inside  = in kernel OR (in convex hull AND in rendered)
             inside = (
                       point_in_halfspaces(z,y,x,hs_kernel) ||
                       (point_in_halfspaces(z,y,x,hs_convex) &&
                        inside_polyhedron(z,y,x, curr_center, polyverts, faces, n_rays, n_faces)));


             break;
           case 1:
             // render_mode "kernel"
             inside = point_in_halfspaces(z,y,x,hs_kernel);

             break;
           case 2:
             // render_mode "convex"
             inside = point_in_halfspaces(z,y,x,hs_convex);
             break;
           case 3:
             // render_mode "bbox"
             inside = true;
             break;
           case 4:
             // render_mode "debug"
             bool error = false;
             if ((inside_polyhedron_kernel(z,y,x,
                                           curr_center, polyverts,
                                           faces, n_rays, n_faces)) &&
                 !(inside_polyhedron(z,y,x,
                                     curr_center, polyverts,
                                     faces, n_rays, n_faces)))
               error = true;

             if (error){
               *pval = -1;
               continue;
             }
             break;
           }

           if (inside){
             // if pixel is already labeled use this as the new label 
             int new_label_if_labeled = use_overlap_label?overlap_label:(*pval);

             *pval = (*pval)==0?labels[i]:new_label_if_labeled;
             
           }
         }
       }
     }
   }


   delete [] polyverts;

   return PyArray_Return(arr_result);
}

//------------------------------------------------------------------------


static PyObject* c_dist_to_volume(PyObject *self, PyObject *args) {

  PyArrayObject *arr_dist=NULL, *arr_verts=NULL,*arr_faces=NULL;
  PyArrayObject *arr_result=NULL;


  if (!PyArg_ParseTuple(args, "O!O!O!",
						 &PyArray_Type, &arr_dist,
						 &PyArray_Type, &arr_verts,
						 &PyArray_Type, &arr_faces))
       return NULL;


  const int nz = PyArray_DIMS(arr_dist)[0];
  const int ny = PyArray_DIMS(arr_dist)[1];
  const int nx = PyArray_DIMS(arr_dist)[2];
  const int n_rays = PyArray_DIMS(arr_dist)[3];
  const int n_faces = PyArray_DIMS(arr_faces)[0];


  const float * const dist = (float*) PyArray_DATA(arr_dist);
  const float * const verts = (float*) PyArray_DATA(arr_verts);
  const int * const faces = (int*) PyArray_DATA(arr_faces);


  const float origin[3] = {0.0, 0.0, 0.0};

  npy_intp dims_result[3];
  dims_result[0] = nz;
  dims_result[1] = ny;
  dims_result[2] = nx;

  arr_result = (PyArrayObject*)PyArray_ZEROS(3,dims_result,NPY_FLOAT32,0);

#pragma omp parallel for
  for (int k = 0; k < nz; ++k) {
	for (int j = 0; j < ny; ++j) {
	  for (int i = 0; i < nx; ++i) {

		float * polyverts = new float[3*n_rays];

		const int ind = n_rays*(i+nx*(j+k*ny));

		const float * curr_dist = &dist[ind];
		polyhedron_polyverts(curr_dist, origin, verts, n_rays, polyverts);

		const float vol = polyhedron_volume(&dist[ind], verts, faces, n_rays, n_faces);

		*(float *)PyArray_GETPTR3(arr_result,k,j,i) = vol;

		delete [] polyverts;
	  }
	}

  }

  return PyArray_Return(arr_result);
}

static PyObject* c_dist_to_centroid(PyObject *self, PyObject *args) {

  PyArrayObject *arr_dist=NULL, *arr_verts=NULL,*arr_faces=NULL;
  PyArrayObject *arr_result=NULL;

  int absolute;

  if (!PyArg_ParseTuple(args, "O!O!O!i",
						 &PyArray_Type, &arr_dist,
						 &PyArray_Type, &arr_verts,
						&PyArray_Type, &arr_faces,
						&absolute))
       return NULL;


  const int nz = PyArray_DIMS(arr_dist)[0];
  const int ny = PyArray_DIMS(arr_dist)[1];
  const int nx = PyArray_DIMS(arr_dist)[2];
  const int n_rays = PyArray_DIMS(arr_dist)[3];
  const int n_faces = PyArray_DIMS(arr_faces)[0];


  const float * const dist = (float*) PyArray_DATA(arr_dist);
  const float * const verts = (float*) PyArray_DATA(arr_verts);
  const int * const faces = (int*) PyArray_DATA(arr_faces);


  const float origin[3] = {0.0, 0.0, 0.0};


  npy_intp dims_result[4];
  dims_result[0] = nz;
  dims_result[1] = ny;
  dims_result[2] = nx;
  dims_result[3] = 3;

  arr_result = (PyArrayObject*)PyArray_ZEROS(4,dims_result,NPY_FLOAT32,0);

#pragma omp parallel for
  for (int k = 0; k < nz; ++k) {
	for (int j = 0; j < ny; ++j) {
	  for (int i = 0; i < nx; ++i) {
		const int ind = n_rays*(i+nx*(j+k*ny));

		const float * curr_dist = &dist[ind];
		float * polyverts = new float[3*n_rays];
		float centroid[3];

		polyhedron_polyverts(curr_dist, origin, verts, n_rays, polyverts);

	    polyhedron_centroid(&dist[ind], verts, faces, n_rays, n_faces, centroid);


		*(float *)PyArray_GETPTR4(arr_result,k,j,i,0) = centroid[0] + absolute*k;
		*(float *)PyArray_GETPTR4(arr_result,k,j,i,1) = centroid[1] + absolute*j;
		*(float *)PyArray_GETPTR4(arr_result,k,j,i,2) = centroid[2] + absolute*i;
		delete [] polyverts;
	  }
	}

  }


  return PyArray_Return(arr_result);
}

// -----------------------------------------------------------------------


// create the star convex distances from a labeled image

static PyObject* c_star_dist3d(PyObject *self, PyObject *args) {

    PyArrayObject *src = NULL;
    PyArrayObject *dst = NULL;

    PyArrayObject *pdx = NULL;
    PyArrayObject *pdy = NULL;
    PyArrayObject *pdz = NULL;


    int n_rays;
    int grid_x, grid_y, grid_z;


    if (!PyArg_ParseTuple(args, "O!O!O!O!iiii", &PyArray_Type, &src, &PyArray_Type, &pdz ,&PyArray_Type, &pdy,&PyArray_Type, &pdx, &n_rays,&grid_z,&grid_y,&grid_x))
        return NULL;

    npy_intp *dims = PyArray_DIMS(src);

    npy_intp dims_dst[4];
    dims_dst[0] = dims[0]/grid_z;
    dims_dst[1] = dims[1]/grid_y;
    dims_dst[2] = dims[2]/grid_x;
    dims_dst[3] = n_rays;

    dst = (PyArrayObject*)PyArray_SimpleNew(4,dims_dst,NPY_FLOAT32);

    # pragma omp parallel for schedule(dynamic)
    for (int i=0; i<dims_dst[0]; i++) {
        for (int j=0; j<dims_dst[1]; j++) {
            for (int k=0; k<dims_dst[2]; k++) {
                const unsigned short value = *(unsigned short *)PyArray_GETPTR3(src,i*grid_z,j*grid_y,k*grid_x);
                // background pixel
                if (value == 0) {
                    for (int n = 0; n < n_rays; n++) {
                        *(float *)PyArray_GETPTR4(dst,i,j,k,n) = 0;
                    }
                // foreground pixel
                } else {

                    for (int n = 0; n < n_rays; n++) {

                        float dx = *(float *)PyArray_GETPTR1(pdx,n);
                        float dy = *(float *)PyArray_GETPTR1(pdy,n);
                        float dz = *(float *)PyArray_GETPTR1(pdz,n);

                        float x = 0, y = 0, z=0;
                        // move along ray
                        while (1) {
                            x += dx;
                            y += dy;
                            z += dz;
                            const int ii = round_to_int(i*grid_z+z), jj = round_to_int(j*grid_y+y), kk = round_to_int(k*grid_x+x);

                            //std::cout<<"ii: "<<ii<<" vs  "<<i*grid_z+z<<std::endl;

                            // stop if out of bounds or reaching a pixel with a different value/id
                            if (ii < 0 || ii >= dims[0] ||
                                jj < 0 || jj >= dims[1] ||
                                kk < 0 || kk >= dims[2] ||
                                value != *(unsigned short *)PyArray_GETPTR3(src,ii,jj,kk))
                            {
                              const float dist = sqrt(x*x + y*y + z*z);

                               // const int x2 = round_to_int(x);
                               // const int y2 = round_to_int(y);
                               // const int z2 = round_to_int(z);
                               // const float dist = sqrt(x2*x2 + y2*y2 + z2*z2);

                                *(float *)PyArray_GETPTR4(dst,i,j,k,n) = dist;
                                break;
                            }
                        }
                    }
                }

            }
        }
     }

    return PyArray_Return(dst);
}

//------------------------------------------------------------------------

static struct PyMethodDef methods[] = {
    {"c_star_dist3d", c_star_dist3d, METH_VARARGS, "star dist 3d calculation"},
    {"c_non_max_suppression_inds", c_non_max_suppression_inds, METH_VARARGS, "non-maximum suppression"},
    {"c_polyhedron_to_label", c_polyhedron_to_label, METH_VARARGS, "polyhedron to label"},
    {"c_dist_to_volume", c_dist_to_volume, METH_VARARGS, "distance to volume"},
    {"c_dist_to_centroid", c_dist_to_centroid, METH_VARARGS, "distance to centroids"},
    {NULL, NULL, 0, NULL}
};

static struct PyModuleDef moduledef = {
    PyModuleDef_HEAD_INIT,
    "stardist3d", /* name of module */
    NULL,         /* module documentation, may be NULL */
    -1,           /* size of per-interpreter state of the module, or -1 if the module keeps state in global variables. */
    methods,
    NULL,NULL,NULL,NULL
};

PyMODINIT_FUNC PyInit_stardist3d(void) {
    import_array();
    return PyModule_Create(&moduledef);
}<|MERGE_RESOLUTION|>--- conflicted
+++ resolved
@@ -1071,17 +1071,12 @@
    // suppress (double loop)
    for (int i=0; i<n_polys-1; i++) {
 
-<<<<<<< HEAD
-     // if verbose, print progress bar
-     if (verbose){
-=======
      long count_total = count_suppressed_pretest+count_suppressed_kernel+count_suppressed_rendered;
      int status_percentage_new = 100*count_total/n_polys;
 
      // if verbose is set print progress bar
      if (verbose and status_percentage_new!= status_percentage){
        status_percentage = status_percentage_new;
->>>>>>> 05a43a87
        int prog_len = 40;
        int w = prog_len*status_percentage/100;
        std::string s = std::string(w, '#') + std::string(prog_len-w, ' ');
