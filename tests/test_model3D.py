--- conflicted
+++ resolved
@@ -189,11 +189,5 @@
 
 
 if __name__ == '__main__':
-<<<<<<< HEAD
-    pass
-    # from conftest import model3d
-    # model, lbl = test_load_and_predict_with_overlap(model3d())
-=======
     from conftest import _model3d
-    model, lbl = test_load_and_predict_with_overlap(_model3d())
->>>>>>> 9c807d93
+    model, lbl = test_load_and_predict_with_overlap(_model3d())