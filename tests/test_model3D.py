--- conflicted
+++ resolved
@@ -381,15 +381,9 @@
                          [ (None, "auto", 1, 1, 1),
                            (1, "auto", 3, 1, 1),
                            (3, (1,2,3), 3, 1, 1),
-<<<<<<< HEAD
-                           (3, (1,2,3), 3, 1, 2)]
-                         )
-def __test_model_multiclass(tmpdir, n_classes, classes, n_channel, epochs, batch_size):
-=======
                          # (3, (1,2,3), 3, 1, 2),
                          ])
 def test_model_multiclass(tmpdir, n_classes, classes, n_channel, epochs, batch_size):
->>>>>>> 650d3a19
     return _test_model_multiclass(n_classes=n_classes, classes=classes,
                                   n_channel=n_channel, basedir = tmpdir, epochs=epochs, batch_size=batch_size)
 
