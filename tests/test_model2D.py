import sys
import numpy as np
import pytest
from stardist.models import Config2D, StarDist2D
from stardist.matching import matching
from stardist.plot import render_label, render_label_pred
from csbdeep.utils import normalize
from utils import circle_image, real_image2d, path_model2d, prob_dist_image2d


@pytest.mark.parametrize('n_rays, grid, n_channel', [(17, (1, 1), None), (32, (2, 4), 1), (4, (8, 2), 2)])
def test_model(tmpdir, n_rays, grid, n_channel):
    img = circle_image(shape=(160, 160))
    imgs = np.repeat(img[np.newaxis], 3, axis=0)

    if n_channel is not None:
        imgs = np.repeat(imgs[..., np.newaxis], n_channel, axis=-1)
    else:
        n_channel = 1

    X = imgs+.6*np.random.uniform(0, 1, imgs.shape)
    Y = (imgs if imgs.ndim == 3 else imgs[..., 0]).astype(int)

    conf = Config2D(
        n_rays=n_rays,
        grid=grid,
        n_channel_in=n_channel,
        use_gpu=False,
        train_epochs=1,
        train_steps_per_epoch=2,
        train_batch_size=2,
        train_loss_weights=(4, 1),
        train_patch_size=(128, 128),
    )

    model = StarDist2D(conf, name='stardist', basedir=str(tmpdir))
    model.train(X, Y, validation_data=(X[:2], Y[:2]))
    ref = model.predict(X[0])
    res = model.predict(X[0], n_tiles=(
        (2, 3) if X[0].ndim == 2 else (2, 3, 1)))
    # assert all(np.allclose(u,v) for u,v in zip(ref,res))

    # ask to train only with foreground patches when there are none
    # include a constant label image that must trigger a warning
    conf.train_foreground_only = 1
    conf.train_steps_per_epoch = 1
    _X = X[:2]
    _Y = [np.zeros_like(Y[0]), np.ones_like(Y[1])]
    with pytest.warns(UserWarning):
        StarDist2D(conf, name='stardist', basedir=None).train(
            _X, _Y, validation_data=(X[-1:], Y[-1:]))


def test_load_and_predict():
    model_path = path_model2d()
    model = StarDist2D(None, name=model_path.name,
                       basedir=str(model_path.parent))
    img, mask = real_image2d()
    x = normalize(img, 1, 99.8)
    prob, dist = model.predict(x, n_tiles=(2, 3))
    assert prob.shape == dist.shape[:2]
    assert model.config.n_rays == dist.shape[-1]
    labels, polygons = model.predict_instances(x)
    assert labels.shape == img.shape[:2]
    assert labels.max() == len(polygons['coord'])
    assert len(polygons['coord']) == len(
        polygons['points']) == len(polygons['prob'])
    stats = matching(mask, labels, thresh=0.5)
    assert (stats.fp, stats.tp, stats.fn) == (1, 48, 17)
    return labels

def test_load_and_predict_big():
    model_path = path_model2d()
    model = StarDist2D(None, name=model_path.name,
                       basedir=str(model_path.parent))
    img, _ = real_image2d()
    x = normalize(img, 1, 99.8)
    x = np.tile(x,(8,8))
    labels, polygons = model.predict_instances(x)
    return labels


def test_load_and_export_TF():
    model_path = path_model2d()
    model = StarDist2D(None, name=model_path.name,
                       basedir=str(model_path.parent))
    assert any(g>1 for g in model.config.grid)
    # model.export_TF(single_output=False, upsample_grid=False)
    # model.export_TF(single_output=False, upsample_grid=True)
    model.export_TF(single_output=True, upsample_grid=False)
    model.export_TF(single_output=True, upsample_grid=True)


def test_optimize_thresholds():
    model_path = path_model2d()
    model = StarDist2D(None, name=model_path.name,
                       basedir=str(model_path.parent))
    img, mask = real_image2d()
    x = normalize(img, 1, 99.8)

    res = model.optimize_thresholds([x], [mask],
                              nms_threshs=[.3, .5],
                              iou_threshs=[.3, .5],
                              optimize_kwargs=dict(tol=1e-1),
                              save_to_json=False)

    np.testing.assert_almost_equal(res["prob"], 0.454617141955, decimal=3)
    np.testing.assert_almost_equal(res["nms"] , 0.3, decimal=3)


def test_stardistdata():
    from stardist.models import StarDistData2D
    img, mask = real_image2d()
    s = StarDistData2D([img, img], [mask, mask],
                       batch_size=1, patch_size=(30, 40), n_rays=32)
    (img, mask), (prob, dist) = s[0]
    return (img, mask), (prob, dist), s


def render_label_example():
    model_path = path_model2d()
    model = StarDist2D(None, name=model_path.name,
                       basedir=str(model_path.parent))
    img, y_gt = real_image2d()
    x = normalize(img, 1, 99.8)
    y, _ = model.predict_instances(x)
    # im =  render_label(y,img = x, alpha = 0.3, alpha_boundary=1, cmap = (.3,.4,0))
    im =  render_label(y,img = x, alpha = 0.3, alpha_boundary=1)
    import matplotlib.pyplot as plt
    plt.figure(1)
    plt.imshow(im)
    plt.show()
    return im

def render_label_pred_example():
    model_path = path_model2d()
    model = StarDist2D(None, name=model_path.name,
                       basedir=str(model_path.parent))
    img, y_gt = real_image2d()
    x = normalize(img, 1, 99.8)
    y, _ = model.predict_instances(x)

    im = render_label_pred(y_gt, y , img = x)
    import matplotlib.pyplot as plt
    plt.figure(1, figsize = (12,4))
    plt.subplot(1,4,1);plt.imshow(x);plt.title("img")
    plt.subplot(1,4,2);plt.imshow(render_label(y_gt, img = x));plt.title("gt")
    plt.subplot(1,4,3);plt.imshow(render_label(y, img = x));plt.title("pred")
    plt.subplot(1,4,4);plt.imshow(im);plt.title("tp (green) fp (red) fn(blue)")
    plt.tight_layout()
    plt.show()
    return im


def test_affinity(plot=True):
    img, prob, dist = prob_dist_image2d()
    
    conf = Config2D (n_rays = dist.shape[-1], grid =(2,2))
    
    model = StarDist2D(conf, name=None, basedir=None)

    labels1, d1 = model._instances_from_prediction(img.shape, prob, dist,
                                                   affinity=False)

    labels2, d2 = model._instances_from_prediction(img.shape, prob, dist,
                                                   affinity=True, affinity_thresh=.02)

    if plot:
        import matplotlib.pyplot as plt
        plt.subplot(1,2,1)
        plt.imshow(render_label(labels1, img=.5*img, normalize_img = False))
        plt.title("normal")
        plt.subplot(1,2,2)
        plt.imshow(render_label(labels2, img=.5*img, normalize_img = False))
        plt.title("affinity")
    return img, labels1, labels2, d1, d2

if __name__ == '__main__':
<<<<<<< HEAD

    img, lbl1, lbl2, d1, d2 = test_affinity(plot=True)
=======
    # test_model("tmpdir", 32, (1, 1), 1)
    # im = render_label_pred_example()
    # im = render_label_example()
    test_load_and_predict_big()
>>>>>>> 4b1b195c
<|MERGE_RESOLUTION|>--- conflicted
+++ resolved
@@ -152,7 +152,7 @@
     return im
 
 
-def test_affinity(plot=True):
+def test_affinity(plot=False):
     img, prob, dist = prob_dist_image2d()
     
     conf = Config2D (n_rays = dist.shape[-1], grid =(2,2))
@@ -176,12 +176,4 @@
     return img, labels1, labels2, d1, d2
 
 if __name__ == '__main__':
-<<<<<<< HEAD
-
-    img, lbl1, lbl2, d1, d2 = test_affinity(plot=True)
-=======
-    # test_model("tmpdir", 32, (1, 1), 1)
-    # im = render_label_pred_example()
-    # im = render_label_example()
-    test_load_and_predict_big()
->>>>>>> 4b1b195c
+    img, lbl1, lbl2, d1, d2 = test_affinity(plot=True)